"""
Timeseries
----------

``TimeSeries`` is the main class in `darts`.
It represents a univariate or multivariate time series, deterministic or stochastic.

The values are stored in an array of shape `(time, dimensions, samples)`, where
`dimensions` are the dimensions (or "components", or "columns") of multivariate series,
and `samples` are samples of stochastic series.

Definitions:
    - A series with `dimensions = 1` is **univariate** and a series with `dimensions > 1` is **multivariate**.
    - | A series with `samples = 1` is **deterministic** and a series with `samples > 1` is
      | **stochastic** (or **probabilistic**).

Each series also stores a `time_index`, which contains either datetimes (:class:`pandas.DateTimeIndex`)
or integer indices (:class:`pandas.RangeIndex`).

``TimeSeries`` are guaranteed to:
    - Have a monotically increasing time index, without holes (without missing dates)
    - Contain numeric types only
    - Have distinct components/columns names
    - Have a well defined frequency (for ``DateTimeIndex``)
    - Be non-empty
    - Have static covariates consistent with their components, or no static covariates
    - Have a hierarchy consistent with their components, or no hierarchy

``TimeSeries`` can contain global or component-specific static covariate data. Static covariates in `darts` refers
to external time-invariant data that can be used by some models to help improve predictions.
Read our `user guide on covariates <https://unit8co.github.io/darts/userguide/covariates.html>`__ and the
``TimeSeries`` documentation for more information on covariates.
"""

import pickle
from collections import defaultdict
from inspect import signature
from typing import Any, Callable, Dict, List, Optional, Sequence, Tuple, Union

import matplotlib.pyplot as plt
import numpy as np
import pandas as pd
import xarray as xr
from pandas.tseries.frequencies import to_offset
from scipy.stats import kurtosis, skew

from .logging import get_logger, raise_if, raise_if_not, raise_log

logger = get_logger(__name__)

# dimension names in the DataArray
# the "time" one can be different, if it has a name in the underlying Series/DataFrame.
DIMS = ("time", "component", "sample")

VALID_INDEX_TYPES = (pd.DatetimeIndex, pd.RangeIndex)
STATIC_COV_TAG = "static_covariates"
DEFAULT_GLOBAL_STATIC_COV_NAME = "global_components"
HIERARCHY_TAG = "hierarchy"


class TimeSeries:
    def __init__(self, xa: xr.DataArray):
        """
        Create a TimeSeries from a (well formed) DataArray.
        It is recommended to use the factory methods to create TimeSeries instead.

        See Also
        --------
        TimeSeries.from_dataframe : Create from a :class:`pandas.DataFrame`.
        TimeSeries.from_group_dataframe : Create multiple TimeSeries by groups from a :class:`pandas.DataFrame`.
        TimeSeries.from_series : Create from a :class:`pandas.Series`.
        TimeSeries.from_values : Create from a NumPy :class:`ndarray`.
        TimeSeries.from_times_and_values : Create from a time index and a Numpy :class:`ndarray`.
        TimeSeries.from_csv : Create from a CSV file.
        TimeSeries.from_json : Create from a JSON file.
        TimeSeries.from_xarray : Create from an :class:`xarray.DataArray`.
        """
        raise_if_not(
            isinstance(xa, xr.DataArray),
            "Data must be provided as an xarray DataArray instance. "
            "If you need to create a TimeSeries from another type "
            "(e.g. a DataFrame), look at TimeSeries factory methods "
            "(e.g. TimeSeries.from_dataframe(), "
            "TimeSeries.from_xarray(), TimeSeries.from_values()"
            "TimeSeries.from_times_and_values(), etc...).",
            logger,
        )
        raise_if_not(xa.size > 0, "The time series array must not be empty.", logger)
        raise_if_not(
            len(xa.shape) == 3,
            f"TimeSeries require DataArray of dimensionality 3 ({DIMS}).",
            logger,
        )

        # Ideally values should be np.float, otherwise certain functionalities like diff()
        # relying on np.nan (which is a float) won't work very properly.
        raise_if_not(
            np.issubdtype(xa.values.dtype, np.number),
            "The time series must contain numeric values only.",
            logger,
        )

        val_dtype = xa.values.dtype
        if not (
            np.issubdtype(val_dtype, np.float16)
            or np.issubdtype(val_dtype, np.float64)
            or np.issubdtype(val_dtype, np.float32)
        ):
<<<<<<< HEAD
            logger.warn(
                "TimeSeries is using a numeric type different from np.float16, np.float32 or np.float64. "
=======
            logger.warning(
                "TimeSeries is using a numeric type different from np.float32 or np.float64. "
>>>>>>> d2f74b89
                "Not all functionalities may work properly. It is recommended casting your data to floating "
                "point numbers before using TimeSeries."
            )

        if xa.dims[-2:] != DIMS[-2:]:
            # The first dimension represents the time and may be named differently.
            raise_log(
                ValueError(
                    "The last two dimensions of the DataArray must be named {}".format(
                        DIMS[-2:]
                    )
                ),
                logger,
            )

        # check that columns/component names are unique
        components = xa.get_index(DIMS[1])
        raise_if_not(
            len(set(components)) == len(components),
            "The components (columns) names must be unique. Provided: {}".format(
                components
            ),
            logger,
        )

        self._time_dim = str(
            xa.dims[0]
        )  # how the time dimension is named; we convert hashable to string

        # The following sorting returns a copy, which we are relying on.
        # As of xarray 0.18.2, this sorting discards the freq of the index for some reason
        # https://github.com/pydata/xarray/issues/5466
        # We sort only if the time axis is not already sorted (monotically increasing).

        # TODO also avoid sorting if index is RangeIndex (already sorted by definition)
        self._xa = (
            xa.copy()
            if xa.get_index(self._time_dim).is_monotonic_increasing
            else xa.sortby(self._time_dim)
        )

        self._time_index = self._xa.get_index(self._time_dim)

        if not isinstance(self._time_index, VALID_INDEX_TYPES):
            raise_log(
                ValueError(
                    "The time dimension of the DataArray must be indexed either with a DatetimeIndex "
                    "or with an RangeIndex."
                ),
                logger,
            )

        self._has_datetime_index = isinstance(self._time_index, pd.DatetimeIndex)

        if self._has_datetime_index:
            freq_tmp = xa.get_index(
                self._time_dim
            ).freq  # store original freq (see bug of sortby() above).
            self._freq: pd.DateOffset = (
                freq_tmp
                if freq_tmp is not None
                else to_offset(self._xa.get_index(self._time_dim).inferred_freq)
            )
            raise_if(
                self._freq is None,
                "The time index of the provided DataArray is missing the freq attribute, and the frequency could "
                "not be directly inferred. "
                "This probably comes from inconsistent date frequencies with missing dates. "
                "If you know the actual frequency, try setting `fill_missing_dates=True, freq=actual_frequency`. "
                "If not, try setting `fill_missing_dates=True, freq=None` to see if a frequency can be inferred.",
                logger,
            )

            self._freq_str: str = self._freq.freqstr

            # reset freq inside the xarray index (see bug of sortby() above).
            self._xa.get_index(self._time_dim).freq = self._freq

            # We have to check manually if the index is complete. Another way could be to rely
            # on `inferred_freq` being present, but this fails for series of length < 3.

            is_index_complete = (
                len(
                    pd.date_range(
                        self._time_index.min(), self._time_index.max(), freq=self._freq
                    ).difference(self._time_index)
                )
                == 0
            )

            raise_if_not(
                is_index_complete,
                "Not all timestamps seem to be present in the time index. Does "
                "the series contain holes? If you are using a factory method, "
                "try specifying `fill_missing_dates=True` "
                "or specify the `freq` parameter.",
                logger,
            )
        else:
            self._freq = 1
            self._freq_str = None

        # check static covariates
        static_covariates = self._xa.attrs.get(STATIC_COV_TAG, None)
        raise_if_not(
            isinstance(static_covariates, (pd.Series, pd.DataFrame))
            or static_covariates is None,
            "`static_covariates` must be either a pandas Series, DataFrame or None",
            logger,
        )
        # check if valid static covariates for multivariate TimeSeries
        if isinstance(static_covariates, pd.DataFrame):
            n_components = len(static_covariates)
            raise_if(
                n_components > 1 and n_components != self.n_components,
                "When passing a multi-row pandas DataFrame, the number of rows must match the number of "
                "components of the TimeSeries object (multi-component/multi-row static covariates must map to each "
                "TimeSeries component).",
                logger,
            )
            static_covariates = static_covariates.copy()
        elif isinstance(static_covariates, pd.Series):
            static_covariates = static_covariates.to_frame().T
        else:  # None
            pass

        # prepare static covariates:
        if static_covariates is not None:
            static_covariates.index = (
                self.components
                if len(static_covariates) == self.n_components
                else [DEFAULT_GLOBAL_STATIC_COV_NAME]
            )
            static_covariates.columns.name = STATIC_COV_TAG
            # convert numerical columns to same dtype as series
            # we get all numerical columns, except those that have right dtype already
            cols_to_cast = static_covariates.select_dtypes(
                include=np.number, exclude=self.dtype
            ).columns

            changes = {col: self.dtype for col in cols_to_cast}
            # Calling astype is costly even when there's no change...
            if len(changes) > 0:
                static_covariates = static_covariates.astype(changes, copy=False)

        # handle hierarchy
        hierarchy = self._xa.attrs.get(HIERARCHY_TAG, None)
        self._top_level_component = None
        self._bottom_level_components = None
        if hierarchy is not None:
            raise_if_not(
                isinstance(hierarchy, dict),
                "The hierarchy must be a dict mapping (non-top) component names to their parent(s) in the hierarchy.",
            )
            # pre-compute grouping informations
            components_set = set(self.components)
            children = set(hierarchy.keys())
            raise_if_not(
                all(c in components_set for c in children),
                "The keys of the hierarchy must be time series components",
            )
            ancestors = set().union(*hierarchy.values())
            raise_if_not(
                all(a in components_set for a in ancestors),
                "The values of the hierarchy must only contain component names matching those of the series.",
            )
            hierarchy_top = components_set - children
            raise_if_not(
                len(hierarchy_top) == 1,
                "The hierarchy must be such that only one component does "
                + "not appear as a key (the top level component).",
            )
            self._top_level_component = hierarchy_top.pop()
            raise_if_not(
                self._top_level_component in ancestors,
                "Invalid hierarchy. Component {} appears as it should be top-level, but "
                + "does not appear as an ancestor in the hierarchy dict.",
            )
            bottom_level = components_set - ancestors

            # maintain the same order as the original components
            self._bottom_level_components = [
                c for c in self.components if c in bottom_level
            ]

        # Store static covariates and hierarchy in attributes (potentially storing None)
        self._xa = _xarray_with_attrs(self._xa, static_covariates, hierarchy)

    """
    Factory Methods
    ===============
    """

    @classmethod
    def from_xarray(
        cls,
        xa: xr.DataArray,
        fill_missing_dates: Optional[bool] = False,
        freq: Optional[str] = None,
        fillna_value: Optional[float] = None,
    ) -> "TimeSeries":
        """
        Return a TimeSeries instance built from an xarray DataArray.
        The dimensions of the DataArray have to be (time, component, sample), in this order. The time
        dimension can have an arbitrary name, but component and sample must be named "component" and "sample",
        respectively.

        The first dimension (time), and second dimension (component) must be indexed (i.e., have coordinates).
        The time must be indexed either with a pandas DatetimeIndex or a pandas RangeIndex. If a DatetimeIndex is
        used, it is better if it has no holes; alternatively setting `fill_missing_dates` can in some cases solve
        these issues (filling holes with NaN, or with the provided `fillna_value` numeric value, if any).

        If two components have the same name or are not strings, this method will disambiguate the components
        names by appending a suffix of the form "<name>_N" to the N-th column with name "name".
        The component names in the static covariates and hierarchy (if any) are *not* disambiguated.

        Parameters
        ----------
        xa
            The xarray DataArray
        fill_missing_dates
            Optionally, a boolean value indicating whether to fill missing dates with NaN values. This requires
            either a provided `freq` or the possibility to infer the frequency from the provided timestamps. See
            :meth:`_fill_missing_dates() <TimeSeries._fill_missing_dates>` for more info.
        freq
            Optionally, a string representing the frequency of the Pandas DateTimeIndex. This is useful in order to
            fill in missing values if some dates are missing and `fill_missing_dates` is set to `True`.
        fillna_value
            Optionally, a numeric value to fill missing values (NaNs) with.

        Returns
        -------
        TimeSeries
            A univariate or multivariate deterministic TimeSeries constructed from the inputs.
        """
        xa_index = xa.get_index(xa.dims[0])
        has_datetime_index = isinstance(xa_index, pd.DatetimeIndex)
        has_frequency = has_datetime_index and xa_index.freq is not None
        # optionally fill missing dates; do it only when there is a DatetimeIndex (and not a RangeIndex)
        if fill_missing_dates and has_datetime_index:
            xa_ = cls._fill_missing_dates(xa, freq=freq)
        # The provided index does not have a freq; using the provided freq
        elif has_datetime_index and freq is not None and not has_frequency:
            xa_ = cls._restore_xarray_from_frequency(xa, freq=freq)
        else:
            xa_ = xa
        if fillna_value is not None:
            xa_ = xa_.fillna(fillna_value)

        # clean components (columns) names if needed (if names are not unique, or not strings)
        components = xa_.get_index(DIMS[1])
        if len(set(components)) != len(components) or any(
            [not isinstance(s, str) for s in components]
        ):

            def _clean_component_list(columns) -> List[str]:
                # return a list of string containing column names
                # make each column name unique in case some columns have the same names
                clist = columns.to_list()

                # convert everything to string if needed
                for i, column in enumerate(clist):
                    if not isinstance(column, str):
                        clist[i] = str(column)

                has_duplicate = len(set(clist)) != len(clist)
                while has_duplicate:
                    # we may have to loop several times (e.g. we could have columns ["0", "0_1", "0"] and not
                    # noticing when renaming the last "0" into "0_1" that "0_1" already exists...)
                    name_to_occurence = defaultdict(int)
                    for i, column in enumerate(clist):
                        name_to_occurence[clist[i]] += 1

                        if name_to_occurence[clist[i]] > 1:
                            clist[i] = clist[i] + "_{}".format(
                                name_to_occurence[clist[i]] - 1
                            )

                    has_duplicate = len(set(clist)) != len(clist)

                return clist

            time_index_name = xa_.dims[0]
            columns_list = _clean_component_list(components)

            # Note: an option here could be to also rename the component names in the static covariates
            # and/or hierarchy, if any. However, we decide not to do so as those are directly dependent on the
            # component names to work properly, so in case there's any name conflict it's better solved
            # by the user than handled by silent renaming, which can change the way things work.

            # TODO: is there a way to just update the component index without re-creating a new DataArray?
            xa_ = xr.DataArray(
                xa_.values,
                dims=xa_.dims,
                coords={
                    time_index_name: xa_.get_index(time_index_name),
                    DIMS[1]: columns_list,
                },
                attrs=xa_.attrs,
            )

        # We cast the array to float
        if np.issubdtype(xa_.values.dtype, np.float32) or np.issubdtype(
            xa_.values.dtype, np.float64
        ):
            return cls(xa_)
        else:
            return cls(xa_.astype(np.float64))

    @classmethod
    def from_csv(
        cls,
        filepath_or_buffer,
        time_col: Optional[str] = None,
        value_cols: Optional[Union[List[str], str]] = None,
        fill_missing_dates: Optional[bool] = False,
        freq: Optional[str] = None,
        fillna_value: Optional[float] = None,
        static_covariates: Optional[Union[pd.Series, pd.DataFrame]] = None,
        hierarchy: Optional[Dict] = None,
        **kwargs,
    ) -> "TimeSeries":
        """
        Build a deterministic TimeSeries instance built from a single CSV file.
        One column can be used to represent the time (if not present, the time index will be a RangeIndex)
        and a list of columns `value_cols` can be used to indicate the values for this time series.

        Parameters
        ----------
        filepath_or_buffer
            The path to the CSV file, or the file object; consistent with the argument of `pandas.read_csv` function
        time_col
            The time column name. If set, the column will be cast to a pandas DatetimeIndex.
            If not set, the pandas RangeIndex will be used.
        value_cols
            A string or list of strings representing the value column(s) to be extracted from the CSV file. If set to
            `None`, all columns from the CSV file will be used (except for the time_col, if specified)
        fill_missing_dates
            Optionally, a boolean value indicating whether to fill missing dates with NaN values. This requires
            either a provided `freq` or the possibility to infer the frequency from the provided timestamps. See
            :meth:`_fill_missing_dates() <TimeSeries._fill_missing_dates>` for more info.
        freq
            Optionally, a string representing the frequency of the Pandas DateTimeIndex. This is useful in order to
            fill in missing values if some dates are missing and `fill_missing_dates` is set to `True`.
        fillna_value
            Optionally, a numeric value to fill missing values (NaNs) with.
        static_covariates
            Optionally, a set of static covariates to be added to the TimeSeries. Either a pandas Series or a pandas
            DataFrame. If a Series, the index represents the static variables. The covariates are globally 'applied'
            to all components of the TimeSeries. If a DataFrame, the columns represent the static variables and the
            rows represent the components of the uni/multivariate TimeSeries. If a single-row DataFrame, the covariates
            are globally 'applied' to all components of the TimeSeries. If a multi-row DataFrame, the number of
            rows must match the number of components of the TimeSeries (in this case, the number of columns in the CSV
            file). This adds control for component-specific static covariates.
        hierarchy
            Optionally, a dictionary describing the grouping(s) of the time series. The keys are component names, and
            for a given component name `c`, the value is a list of component names that `c` "belongs" to. For instance,
            if there is a `total` component, split both in two divisions `d1` and `d2` and in two regions `r1` and `r2`,
            and four products `d1r1` (in division `d1` and region `r1`), `d2r1`, `d1r2` and `d2r2`, the hierarchy would
            be encoded as follows.

            .. highlight:: python
            .. code-block:: python

                hierarchy={
                    "d1r1": ["d1", "r1"],
                    "d1r2": ["d1", "r2"],
                    "d2r1": ["d2", "r1"],
                    "d2r2": ["d2", "r2"],
                    "d1": ["total"],
                    "d2": ["total"],
                    "r1": ["total"],
                    "r2": ["total"]
                }
            ..
            The hierarchy can be used to reconcile forecasts (so that the sums of the forecasts at
            different levels are consistent), see `hierarchical reconciliation
            <https://unit8co.github.io/darts/generated_api/darts.dataprocessing.transformers.reconciliaton.html>`_.

        **kwargs
            Optional arguments to be passed to `pandas.read_csv` function

        Returns
        -------
        TimeSeries
            A univariate or multivariate deterministic TimeSeries constructed from the inputs.
        """

        df = pd.read_csv(filepath_or_buffer=filepath_or_buffer, **kwargs)
        return cls.from_dataframe(
            df=df,
            time_col=time_col,
            value_cols=value_cols,
            fill_missing_dates=fill_missing_dates,
            freq=freq,
            fillna_value=fillna_value,
            static_covariates=static_covariates,
            hierarchy=hierarchy,
        )

    @classmethod
    def from_dataframe(
        cls,
        df: pd.DataFrame,
        time_col: Optional[str] = None,
        value_cols: Optional[Union[List[str], str]] = None,
        fill_missing_dates: Optional[bool] = False,
        freq: Optional[str] = None,
        fillna_value: Optional[float] = None,
        static_covariates: Optional[Union[pd.Series, pd.DataFrame]] = None,
        hierarchy: Optional[Dict] = None,
    ) -> "TimeSeries":
        """
        Build a deterministic TimeSeries instance built from a selection of columns of a DataFrame.
        One column (or the DataFrame index) has to represent the time,
        and a list of columns `value_cols` has to represent the values for this time series.

        Parameters
        ----------
        df
            The DataFrame
        time_col
            The time column name. If set, the column will be cast to a pandas DatetimeIndex.
            If not set, the DataFrame index will be used. In this case the DataFrame must contain an index that is
            either a pandas DatetimeIndex or a pandas RangeIndex. If a DatetimeIndex is
            used, it is better if it has no holes; alternatively setting `fill_missing_dates` can in some casees solve
            these issues (filling holes with NaN, or with the provided `fillna_value` numeric value, if any).
        value_cols
            A string or list of strings representing the value column(s) to be extracted from the DataFrame. If set to
            `None`, the whole DataFrame will be used.
        fill_missing_dates
            Optionally, a boolean value indicating whether to fill missing dates with NaN values. This requires
            either a provided `freq` or the possibility to infer the frequency from the provided timestamps. See
            :meth:`_fill_missing_dates() <TimeSeries._fill_missing_dates>` for more info.
        freq
            Optionally, a string representing the frequency of the Pandas DateTimeIndex. This is useful in order to
            fill in missing values if some dates are missing and `fill_missing_dates` is set to `True`.
        fillna_value
            Optionally, a numeric value to fill missing values (NaNs) with.
        static_covariates
            Optionally, a set of static covariates to be added to the TimeSeries. Either a pandas Series or a pandas
            DataFrame. If a Series, the index represents the static variables. The covariates are globally 'applied'
            to all components of the TimeSeries. If a DataFrame, the columns represent the static variables and the
            rows represent the components of the uni/multivariate TimeSeries. If a single-row DataFrame, the covariates
            are globally 'applied' to all components of the TimeSeries. If a multi-row DataFrame, the number of
            rows must match the number of components of the TimeSeries (in this case, the number of columns in
            ``value_cols``). This adds control for component-specific static covariates.
        hierarchy
            Optionally, a dictionary describing the grouping(s) of the time series. The keys are component names, and
            for a given component name `c`, the value is a list of component names that `c` "belongs" to. For instance,
            if there is a `total` component, split both in two divisions `d1` and `d2` and in two regions `r1` and `r2`,
            and four products `d1r1` (in division `d1` and region `r1`), `d2r1`, `d1r2` and `d2r2`, the hierarchy would
            be encoded as follows.

            .. highlight:: python
            .. code-block:: python

                hierarchy={
                    "d1r1": ["d1", "r1"],
                    "d1r2": ["d1", "r2"],
                    "d2r1": ["d2", "r1"],
                    "d2r2": ["d2", "r2"],
                    "d1": ["total"],
                    "d2": ["total"],
                    "r1": ["total"],
                    "r2": ["total"]
                }
            ..
            The hierarchy can be used to reconcile forecasts (so that the sums of the forecasts at
            different levels are consistent), see `hierarchical reconciliation
            <https://unit8co.github.io/darts/generated_api/darts.dataprocessing.transformers.reconciliaton.html>`_.

        Returns
        -------
        TimeSeries
            A univariate or multivariate deterministic TimeSeries constructed from the inputs.
        """

        # get values
        if value_cols is None:
            series_df = df.loc[:, df.columns != time_col]
        else:
            if isinstance(value_cols, str):
                value_cols = [value_cols]
            series_df = df[value_cols]

        # get time index
        if time_col:
            if time_col in df.columns:
                time_col_vals = df[time_col]

                if np.issubdtype(time_col_vals.dtype, object):
                    # Try to convert to integers if needed
                    try:
                        time_col_vals = time_col_vals.astype(int)
                    except ValueError:
                        pass

                if np.issubdtype(time_col_vals.dtype, np.integer):
                    # We have to check all integers appear only once to have a valid index
                    raise_if(
                        time_col_vals.duplicated().any(),
                        "The provided integer time index column contains duplicate values.",
                    )

                    start_idx, stop_idx = min(time_col_vals), max(time_col_vals) + 1

                    # All the integers in the range have to be present
                    raise_if_not(
                        stop_idx - start_idx == len(df),
                        "The provided integer time index column does not contain all integers in the range.",
                    )

                    # Temporarily use an Int64Index (soon to be NumericIndex) to sort the values,
                    # then replace by a RangeIndex.
                    series_df.index = time_col_vals
                    series_df = series_df.sort_index()
                    time_index = pd.RangeIndex(
                        start=start_idx, stop=stop_idx, step=1, name=time_col
                    )
                elif np.issubdtype(time_col_vals.dtype, object):
                    # The integer conversion failed; try datetimes
                    try:
                        time_index = pd.DatetimeIndex(time_col_vals)
                    except ValueError:
                        raise_log(
                            AttributeError(
                                "'time_col' is of 'object' dtype but doesn't contain valid timestamps"
                            )
                        )
                elif np.issubdtype(time_col_vals.dtype, np.datetime64):
                    time_index = pd.DatetimeIndex(time_col_vals)
                else:
                    raise_log(
                        AttributeError(
                            "Invalid type of `time_col`: it needs to be of either 'str', 'datetime' or 'int' dtype."
                        )
                    )
            else:
                raise_log(AttributeError(f"time_col='{time_col}' is not present."))
        else:
            raise_if_not(
                isinstance(df.index, VALID_INDEX_TYPES),
                "If time_col is not specified, the DataFrame must be indexed either with "
                "a DatetimeIndex, or with a RangeIndex.",
                logger,
            )
            time_index = df.index

        if not time_index.name:
            time_index.name = time_col if time_col else DIMS[0]

        xa = xr.DataArray(
            series_df.values[:, :, np.newaxis],
            dims=(time_index.name,) + DIMS[-2:],
            coords={time_index.name: time_index, DIMS[1]: series_df.columns},
            attrs={STATIC_COV_TAG: static_covariates, HIERARCHY_TAG: hierarchy},
        )

        return cls.from_xarray(
            xa=xa,
            fill_missing_dates=fill_missing_dates,
            freq=freq,
            fillna_value=fillna_value,
        )

    @classmethod
    def from_group_dataframe(
        cls,
        df: pd.DataFrame,
        group_cols: Union[List[str], str],
        time_col: Optional[str] = None,
        value_cols: Optional[Union[List[str], str]] = None,
        static_cols: Optional[Union[List[str], str]] = None,
        fill_missing_dates: Optional[bool] = False,
        freq: Optional[str] = None,
        fillna_value: Optional[float] = None,
    ) -> Union["TimeSeries", List["TimeSeries"]]:
        """
        Build a list of TimeSeries instances grouped by a selection of columns from a DataFrame.
        One column (or the DataFrame index) has to represent the time,
        a list of columns `group_cols` must be used for extracting the individual TimeSeries by groups,
        and a list of columns `value_cols` has to represent the values for the individual time series.
        Values from columns ``group_cols`` and ``static_cols`` are added as static covariates to the resulting
        TimeSeries objects. These can be viewed with `my_series.static_covariates`. Different to `group_cols`,
        `static_cols` only adds the static values but are not used to extract the TimeSeries groups.

        Parameters
        ----------
        df
            The DataFrame
        group_cols
            A string or list of strings representing the columns from the DataFrame by which to extract the
            individual TimeSeries groups.
        time_col
            The time column name. If set, the column will be cast to a pandas DatetimeIndex.
            If not set, the DataFrame index will be used. In this case the DataFrame must contain an index that is
            either a pandas DatetimeIndex or a pandas RangeIndex. If a DatetimeIndex is
            used, it is better if it has no holes; alternatively setting `fill_missing_dates` can in some casees solve
            these issues (filling holes with NaN, or with the provided `fillna_value` numeric value, if any).
        value_cols
            A string or list of strings representing the value column(s) to be extracted from the DataFrame. If set to
            `None`, the whole DataFrame will be used.
        static_cols
            A string or list of strings representing static variable columns from the DataFrame that should be
            appended as static covariates to the resulting TimeSeries groups. Different to `group_cols`, the
            DataFrame is not grouped by these columns. Note that for every group, there must be exactly one
            unique value.
        fill_missing_dates
            Optionally, a boolean value indicating whether to fill missing dates with NaN values. This requires
            either a provided `freq` or the possibility to infer the frequency from the provided timestamps. See
            :meth:`_fill_missing_dates() <TimeSeries._fill_missing_dates>` for more info.
        freq
            Optionally, a string representing the frequency of the Pandas DateTimeIndex. This is useful in order to
            fill in missing values if some dates are missing and `fill_missing_dates` is set to `True`.
        fillna_value
            Optionally, a numeric value to fill missing values (NaNs) with.

        Returns
        -------
        TimeSeries
            A list containing a univariate or multivariate deterministic TimeSeries per group in the DataFrame.
        """
        group_cols = [group_cols] if not isinstance(group_cols, list) else group_cols
        if static_cols is not None:
            static_cols = (
                [static_cols] if not isinstance(static_cols, list) else static_cols
            )
        else:
            static_cols = []
        static_cov_cols = group_cols + static_cols

        # split df by groups, and store group values and static values (static covariates)
        splits = []
        for static_cov_vals, group in df.groupby(group_cols):
            static_cov_vals = (
                (static_cov_vals,)
                if not isinstance(static_cov_vals, tuple)
                else static_cov_vals
            )
            # check that for each group there is only one unique value per column in `static_cols`
            if static_cols:
                static_cols_valid = [
                    len(group[col].unique()) == 1 for col in static_cols
                ]
                if not all(static_cols_valid):
                    # encountered performance issues when evaluating the error message from below in every
                    # iteration with `raise_if_not(all(static_cols_valid), message, logger)`
                    invalid_cols = [
                        static_col
                        for static_col, is_valid in zip(static_cols, static_cols_valid)
                        if not is_valid
                    ]
                    raise_if(
                        True,
                        f"Encountered more than one unique value in group {group} for given static columns: "
                        f"{invalid_cols}.",
                        logger,
                    )
                # add the static covariates to the group values
                static_cov_vals += tuple(group[static_cols].values[0])
            # store static covariate Series and group DataFrame (without static cov columns)
            splits.append(
                (
                    pd.DataFrame([static_cov_vals], columns=static_cov_cols),
                    group.drop(columns=static_cov_cols),
                )
            )

        # create a list with multiple TimeSeries and add static covariates
        return [
            TimeSeries.from_dataframe(
                df=split,
                time_col=time_col,
                value_cols=value_cols,
                fill_missing_dates=fill_missing_dates,
                freq=freq,
                fillna_value=fillna_value,
                static_covariates=static_covs,
            )
            for static_covs, split in splits
        ]

    @classmethod
    def from_series(
        cls,
        pd_series: pd.Series,
        fill_missing_dates: Optional[bool] = False,
        freq: Optional[str] = None,
        fillna_value: Optional[float] = None,
        static_covariates: Optional[Union[pd.Series, pd.DataFrame]] = None,
    ) -> "TimeSeries":
        """
        Build a univariate deterministic series from a pandas Series.

        The series must contain an index that is
        either a pandas DatetimeIndex or a pandas RangeIndex. If a DatetimeIndex is
        used, it is better if it has no holes; alternatively setting `fill_missing_dates` can in some cases solve
        these issues (filling holes with NaN, or with the provided `fillna_value` numeric value, if any).

        Parameters
        ----------
        pd_series
            The pandas Series instance.
        fill_missing_dates
            Optionally, a boolean value indicating whether to fill missing dates with NaN values. This requires
            either a provided `freq` or the possibility to infer the frequency from the provided timestamps. See
            :meth:`_fill_missing_dates() <TimeSeries._fill_missing_dates>` for more info.
        freq
            Optionally, a string representing the frequency of the Pandas DateTimeIndex. This is useful in order to
            fill in missing values if some dates are missing and `fill_missing_dates` is set to `True`.
        fillna_value
            Optionally, a numeric value to fill missing values (NaNs) with.
        static_covariates
            Optionally, a set of static covariates to be added to the TimeSeries. Either a pandas Series or a
            single-row pandas DataFrame. If a Series, the index represents the static variables. If a DataFrame, the
            columns represent the static variables and the single row represents the univariate TimeSeries component.

        Returns
        -------
        TimeSeries
            A univariate and deterministic TimeSeries constructed from the inputs.
        """

        df = pd.DataFrame(pd_series)
        return cls.from_dataframe(
            df,
            time_col=None,
            value_cols=None,
            fill_missing_dates=fill_missing_dates,
            freq=freq,
            fillna_value=fillna_value,
            static_covariates=static_covariates,
        )

    @classmethod
    def from_times_and_values(
        cls,
        times: Union[pd.DatetimeIndex, pd.RangeIndex],
        values: np.ndarray,
        fill_missing_dates: Optional[bool] = False,
        freq: Optional[str] = None,
        columns: Optional[pd._typing.Axes] = None,
        fillna_value: Optional[float] = None,
        static_covariates: Optional[Union[pd.Series, pd.DataFrame]] = None,
        hierarchy: Optional[Dict] = None,
    ) -> "TimeSeries":
        """
        Build a series from a time index and value array.

        Parameters
        ----------
        times
            A `pandas.DateTimeIndex` or `pandas.RangeIndex` representing the time axis
            for the time series. If a DatetimeIndex is used, it is better if it has no holes; alternatively setting
            `fill_missing_dates` can in some cases solve these issues (filling holes with NaN, or with the
            provided `fillna_value` numeric value, if any).
        values
            A Numpy array of values for the TimeSeries. Both 2-dimensional arrays, for deterministic series,
            and 3-dimensional arrays, for probabilistic series, are accepted. In the former case the dimensions
            should be (time, component), and in the latter case (time, component, sample).
        fill_missing_dates
            Optionally, a boolean value indicating whether to fill missing dates with NaN values. This requires
            either a provided `freq` or the possibility to infer the frequency from the provided timestamps. See
            :meth:`_fill_missing_dates() <TimeSeries._fill_missing_dates>` for more info.
        freq
            Optionally, a string representing the frequency of the Pandas DateTimeIndex. This is useful in order to
            fill in missing values if some dates are missing and `fill_missing_dates` is set to `True`.
        columns
            Columns to be used by the underlying pandas DataFrame.
        fillna_value
            Optionally, a numeric value to fill missing values (NaNs) with.
        static_covariates
            Optionally, a set of static covariates to be added to the TimeSeries. Either a pandas Series or a pandas
            DataFrame. If a Series, the index represents the static variables. The covariates are globally 'applied'
            to all components of the TimeSeries. If a DataFrame, the columns represent the static variables and the
            rows represent the components of the uni/multivariate TimeSeries. If a single-row DataFrame, the covariates
            are globally 'applied' to all components of the TimeSeries. If a multi-row DataFrame, the number of
            rows must match the number of components of the TimeSeries (in this case, the number of columns in
            ``values``). This adds control for component-specific static covariates.
        hierarchy
            Optionally, a dictionary describing the grouping(s) of the time series. The keys are component names, and
            for a given component name `c`, the value is a list of component names that `c` "belongs" to. For instance,
            if there is a `total` component, split both in two divisions `d1` and `d2` and in two regions `r1` and `r2`,
            and four products `d1r1` (in division `d1` and region `r1`), `d2r1`, `d1r2` and `d2r2`, the hierarchy would
            be encoded as follows.

            .. highlight:: python
            .. code-block:: python

                hierarchy={
                    "d1r1": ["d1", "r1"],
                    "d1r2": ["d1", "r2"],
                    "d2r1": ["d2", "r1"],
                    "d2r2": ["d2", "r2"],
                    "d1": ["total"],
                    "d2": ["total"],
                    "r1": ["total"],
                    "r2": ["total"]
                }
            ..
            The hierarchy can be used to reconcile forecasts (so that the sums of the forecasts at
            different levels are consistent), see `hierarchical reconciliation
            <https://unit8co.github.io/darts/generated_api/darts.dataprocessing.transformers.reconciliaton.html>`_.

        Returns
        -------
        TimeSeries
            A TimeSeries constructed from the inputs.
        """
        raise_if_not(
            isinstance(times, VALID_INDEX_TYPES),
            "the `times` argument must be a RangeIndex, or a DateTimeIndex. Use "
            "TimeSeries.from_values() if you want to use an automatic RangeIndex.",
        )

        times_name = DIMS[0] if not times.name else times.name

        # avoid copying if data is already np.ndarray:
        values = np.array(values) if not isinstance(values, np.ndarray) else values

        if len(values.shape) == 1:
            values = np.expand_dims(values, 1)
        if len(values.shape) == 2:
            values = np.expand_dims(values, 2)

        coords = {times_name: times}
        if columns is not None:
            coords[DIMS[1]] = columns

        xa = xr.DataArray(
            values,
            dims=(times_name,) + DIMS[-2:],
            coords=coords,
            attrs={STATIC_COV_TAG: static_covariates, HIERARCHY_TAG: hierarchy},
        )

        return cls.from_xarray(
            xa=xa,
            fill_missing_dates=fill_missing_dates,
            freq=freq,
            fillna_value=fillna_value,
        )

    @classmethod
    def from_values(
        cls,
        values: np.ndarray,
        columns: Optional[pd._typing.Axes] = None,
        fillna_value: Optional[float] = None,
        static_covariates: Optional[Union[pd.Series, pd.DataFrame]] = None,
        hierarchy: Optional[Dict] = None,
    ) -> "TimeSeries":
        """
        Build an integer-indexed series from an array of values.
        The series will have an integer index (RangeIndex).

        Parameters
        ----------
        values
            A Numpy array of values for the TimeSeries. Both 2-dimensional arrays, for deterministic series,
            and 3-dimensional arrays, for probabilistic series, are accepted. In the former case the dimensions
            should be (time, component), and in the latter case (time, component, sample).
        columns
            Columns to be used by the underlying pandas DataFrame.
        fillna_value
            Optionally, a numeric value to fill missing values (NaNs) with.
        static_covariates
            Optionally, a set of static covariates to be added to the TimeSeries. Either a pandas Series or a pandas
            DataFrame. If a Series, the index represents the static variables. The covariates are globally 'applied'
            to all components of the TimeSeries. If a DataFrame, the columns represent the static variables and the
            rows represent the components of the uni/multivariate TimeSeries. If a single-row DataFrame, the covariates
            are globally 'applied' to all components of the TimeSeries. If a multi-row DataFrame, the number of
            rows must match the number of components of the TimeSeries (in this case, the number of columns in
            ``values``). This adds control for component-specific static covariates.
        hierarchy
            Optionally, a dictionary describing the grouping(s) of the time series. The keys are component names, and
            for a given component name `c`, the value is a list of component names that `c` "belongs" to. For instance,
            if there is a `total` component, split both in two divisions `d1` and `d2` and in two regions `r1` and `r2`,
            and four products `d1r1` (in division `d1` and region `r1`), `d2r1`, `d1r2` and `d2r2`, the hierarchy would
            be encoded as follows.

            .. highlight:: python
            .. code-block:: python

                hierarchy={
                    "d1r1": ["d1", "r1"],
                    "d1r2": ["d1", "r2"],
                    "d2r1": ["d2", "r1"],
                    "d2r2": ["d2", "r2"],
                    "d1": ["total"],
                    "d2": ["total"],
                    "r1": ["total"],
                    "r2": ["total"]
                }
            ..
            The hierarchy can be used to reconcile forecasts (so that the sums of the forecasts at
            different levels are consistent), see `hierarchical reconciliation
            <https://unit8co.github.io/darts/generated_api/darts.dataprocessing.transformers.reconciliaton.html>`_.

        Returns
        -------
        TimeSeries
            A TimeSeries constructed from the inputs.
        """
        time_index = pd.RangeIndex(0, len(values), 1)
        values_ = (
            np.reshape(values, (len(values), 1)) if len(values.shape) == 1 else values
        )

        return cls.from_times_and_values(
            times=time_index,
            values=values_,
            fill_missing_dates=False,
            freq=None,
            columns=columns,
            fillna_value=fillna_value,
            static_covariates=static_covariates,
            hierarchy=hierarchy,
        )

    @classmethod
    def from_json(
        cls,
        json_str: str,
        static_covariates: Optional[Union[pd.Series, pd.DataFrame]] = None,
        hierarchy: Optional[Dict] = None,
    ) -> "TimeSeries":
        """
        Build a series from the JSON String representation of a ``TimeSeries``
        (produced using :func:`TimeSeries.to_json()`).

        At the moment this only supports deterministic time series (i.e., made of 1 sample).

        Parameters
        ----------
        json_str
            The JSON String to convert
        static_covariates
            Optionally, a set of static covariates to be added to the TimeSeries. Either a pandas Series or a pandas
            DataFrame. If a Series, the index represents the static variables. The covariates are globally 'applied'
            to all components of the TimeSeries. If a DataFrame, the columns represent the static variables and the
            rows represent the components of the uni/multivariate TimeSeries. If a single-row DataFrame, the covariates
            are globally 'applied' to all components of the TimeSeries. If a multi-row DataFrame, the number of
            rows must match the number of components of the TimeSeries (in this case, the number of columns in
            ``value_cols``). This adds control for component-specific static covariates.
        hierarchy
            Optionally, a dictionary describing the grouping(s) of the time series. The keys are component names, and
            for a given component name `c`, the value is a list of component names that `c` "belongs" to. For instance,
            if there is a `total` component, split both in two divisions `d1` and `d2` and in two regions `r1` and `r2`,
            and four products `d1r1` (in division `d1` and region `r1`), `d2r1`, `d1r2` and `d2r2`, the hierarchy would
            be encoded as follows.

            .. highlight:: python
            .. code-block:: python

                hierarchy={
                    "d1r1": ["d1", "r1"],
                    "d1r2": ["d1", "r2"],
                    "d2r1": ["d2", "r1"],
                    "d2r2": ["d2", "r2"],
                    "d1": ["total"],
                    "d2": ["total"],
                    "r1": ["total"],
                    "r2": ["total"]
                }
            ..
            The hierarchy can be used to reconcile forecasts (so that the sums of the forecasts at
            different levels are consistent), see `hierarchical reconciliation
            <https://unit8co.github.io/darts/generated_api/darts.dataprocessing.transformers.reconciliaton.html>`_.

        Returns
        -------
        TimeSeries
            The time series object converted from the JSON String
        """
        df = pd.read_json(json_str, orient="split")
        return cls.from_dataframe(
            df, static_covariates=static_covariates, hierarchy=hierarchy
        )

    @classmethod
    def from_pickle(cls, path: str) -> "TimeSeries":
        """
        Read a pickled ``TimeSeries``.

        Parameters
        ----------
        path : string
            path pointing to a pickle file that will be loaded

        Returns
        -------
        TimeSeries
            timeseries object loaded from file

        Notes
        -----
        Xarray docs [1]_ suggest not using pickle as a long-term data storage.

        References
        ----------
        .. [1] http://xarray.pydata.org/en/stable/user-guide/io.html#pickle
        """
        with open(path, "rb") as fh:
            return pickle.load(fh)

    """
    Properties
    ==========
    """

    @property
    def static_covariates(self) -> Optional[pd.DataFrame]:
        """
        Returns the static covariates contained in the series as a pandas DataFrame.
        The columns represent the static variables and the rows represent the components of the uni/multivariate
        series.
        """
        return self._xa.attrs.get(STATIC_COV_TAG, None)

    @property
    def hierarchy(self) -> Optional[Dict]:
        """
        The hierarchy of this TimeSeries, if any.
        If set, the hierarchy is encoded as a dictionary, whose keys are individual components
        and values are the set of parent(s) of these components in the hierarchy.
        """
        return self._xa.attrs.get(HIERARCHY_TAG, None)

    @property
    def has_hierarchy(self) -> bool:
        """Whether this series is hierarchical or not."""
        return self.hierarchy is not None

    @property
    def top_level_component(self) -> Optional[str]:
        """
        The top level component name of this series, or None if the series has no hierarchy.
        """
        return self._top_level_component

    @property
    def bottom_level_components(self) -> Optional[List[str]]:
        """
        The bottom level component names of this series, or None if the series has no hierarchy.
        """
        return self._bottom_level_components

    @property
    def top_level_series(self) -> Optional["TimeSeries"]:
        """
        The univariate series containing the single top-level component of this series,
        or None if the series has no hierarchy.
        """
        return self[self.top_level_component] if self.has_hierarchy else None

    @property
    def bottom_level_series(self) -> Optional[List["TimeSeries"]]:
        """
        The series containing the bottom-level components of this series in the same
        order as they appear in the series, or None if the series has no hierarchy.

        The returned series is multivariate if there are multiple bottom components.
        """
        return (
            self[[c for c in self.components if c in self.bottom_level_components]]
            if self.has_hierarchy
            else None
        )

    @property
    def n_samples(self):
        """Number of samples contained in the series."""
        return len(self._xa.sample)

    @property
    def n_components(self):
        """Number of components (dimensions) contained in the series."""
        return len(self._xa.component)

    @property
    def width(self):
        """ "Width" (= number of components) of the series."""
        return self.n_components

    @property
    def n_timesteps(self):
        """Number of time steps in the series."""
        return len(self._time_index)

    @property
    def is_deterministic(self):
        """Whether this series is deterministic."""
        return self.n_samples == 1

    @property
    def is_stochastic(self):
        """Whether this series is stochastic."""
        return not self.is_deterministic

    @property
    def is_probabilistic(self):
        """Whether this series is stochastic (= probabilistic)."""
        return self.is_stochastic

    @property
    def is_univariate(self):
        """Whether this series is univariate."""
        return self.n_components == 1

    @property
    def freq(self):
        """The frequency of the series."""
        return self._freq

    @property
    def freq_str(self):
        """The frequency string representation of the series."""
        return self._freq_str

    @property
    def dtype(self):
        """The dtype of the series' values."""
        return self._xa.values.dtype

    @property
    def components(self):
        """The names of the components, as a Pandas Index."""
        return self._xa.get_index(DIMS[1]).copy()

    @property
    def columns(self):
        """The names of the components, as a Pandas Index."""
        return self.components

    @property
    def time_index(self) -> Union[pd.DatetimeIndex, pd.RangeIndex]:
        """The time index of this time series."""
        return self._time_index.copy()

    @property
    def time_dim(self) -> str:
        """The name of the time dimension for this time series."""
        return self._time_dim

    @property
    def has_datetime_index(self) -> bool:
        """Whether this series is indexed with a DatetimeIndex (otherwise it is indexed with an RangeIndex)."""
        return self._has_datetime_index

    @property
    def has_range_index(self) -> bool:
        """Whether this series is indexed with an RangeIndex (otherwise it is indexed with a DatetimeIndex)."""
        return not self._has_datetime_index

    @property
    def has_static_covariates(self) -> bool:
        """Whether this series contains static covariates."""
        return self.static_covariates is not None

    @property
    def duration(self) -> Union[pd.Timedelta, int]:
        """The duration of this time series (as a time delta or int)."""
        return self._time_index[-1] - self._time_index[0]

    """
    Some asserts
    =============
    """
    # TODO: put at the bottom

    def _assert_univariate(self):
        if not self.is_univariate:
            raise_log(
                AssertionError(
                    "Only univariate TimeSeries instances support this method"
                ),
                logger,
            )

    def _assert_deterministic(self):
        if not self.is_deterministic:
            raise_log(
                AssertionError(
                    "Only deterministic TimeSeries (with 1 sample) instances support this method"
                ),
                logger,
            )

    def _assert_stochastic(self):
        if not self.is_stochastic:
            raise_log(
                AssertionError(
                    "Only non-deterministic TimeSeries (with more than 1 samples) "
                    "instances support this method"
                ),
                logger,
            )

    def _raise_if_not_within(self, ts: Union[pd.Timestamp, int]):
        if isinstance(ts, pd.Timestamp):
            # Not that the converse doesn't apply (a time-indexed series can be called with an integer)
            raise_if_not(
                self._has_datetime_index,
                "Function called with a timestamp, but series not time-indexed.",
                logger,
            )
            is_inside = self.start_time() <= ts <= self.end_time()
        else:
            if self._has_datetime_index:
                is_inside = 0 <= ts <= len(self)
            else:
                is_inside = self.start_time() <= ts <= self.end_time()

        raise_if_not(
            is_inside,
            "Timestamp must be between {} and {}".format(
                self.start_time(), self.end_time()
            ),
            logger,
        )

    def _get_first_timestamp_after(self, ts: pd.Timestamp) -> pd.Timestamp:
        return next(filter(lambda t: t >= ts, self._time_index))

    def _get_last_timestamp_before(self, ts: pd.Timestamp) -> pd.Timestamp:
        return next(filter(lambda t: t <= ts, self._time_index[::-1]))

    """
    Export functions
    ================
    """

    def data_array(self, copy=True) -> xr.DataArray:
        """
        Return the ``xarray.DataArray`` representation underlying this series.

        Parameters
        ----------
        copy
            Whether to return a copy of the series. Leave it to True unless you know what you are doing.

        Returns
        -------
        xarray.DataArray
            The xarray DataArray underlying this time series.
        """
        return self._xa.copy() if copy else self._xa

    def pd_series(self, copy=True) -> pd.Series:
        """
        Return a Pandas Series representation of this univariate deterministic time series.

        Works only for univariate series that are deterministic (i.e., made of 1 sample).

        Parameters
        ----------
        copy
            Whether to return a copy of the series. Leave it to True unless you know what you are doing.

        Returns
        -------
        pandas.Series
            A Pandas Series representation of this univariate time series.
        """
        self._assert_univariate()
        self._assert_deterministic()
        if copy:
            return pd.Series(
                self._xa[:, 0, 0].values.copy(), index=self._time_index.copy()
            )
        else:
            return pd.Series(self._xa[:, 0, 0].values, index=self._time_index)

    def pd_dataframe(self, copy=True) -> pd.DataFrame:
        """
        Return a Pandas DataFrame representation of this deterministic time series.

        Each of the series components will appear as a column in the DataFrame.
        Works only for deterministic series (i.e., made of 1 sample).

        Parameters
        ----------
        copy
            Whether to return a copy of the dataframe. Leave it to True unless you know what you are doing.

        Returns
        -------
        pandas.DataFrame
            The Pandas DataFrame representation of this time series
        """
        if not self.is_deterministic:
            raise_log(
                AssertionError(
                    "The pd_dataframe() method can only return DataFrames of deterministic "
                    "time series, and this series is not deterministic (it contains several samples). "
                    "Consider calling quantile_df() instead."
                )
            )
        if copy:
            return pd.DataFrame(
                self._xa[:, :, 0].values.copy(),
                index=self._time_index.copy(),
                columns=self._xa.get_index(DIMS[1]).copy(),
            )
        else:
            return pd.DataFrame(
                self._xa[:, :, 0].values,
                index=self._time_index,
                columns=self._xa.get_index(DIMS[1]),
            )

    def quantile_df(self, quantile=0.5) -> pd.DataFrame:
        """
        Return a Pandas DataFrame containing the single desired quantile of each component (over the samples).

        Each of the series components will appear as a column in the DataFrame. The column will be named
        "<component>_X", where "<component>" is the column name corresponding to this component, and "X"
        is the quantile value.
        The quantile columns represent the marginal distributions of the components of this series.

        This works only on stochastic series (i.e., with more than 1 sample)

        Parameters
        ----------
        quantile
            The desired quantile value. The value must be represented as a fraction
            (between 0 and 1 inclusive). For instance, `0.5` will return a DataFrame
            containing the median of the (marginal) distribution of each component.

        Returns
        -------
        pandas.DataFrame
            The Pandas DataFrame containing the desired quantile for each component.
        """
        self._assert_stochastic()
        raise_if_not(
            0 <= quantile <= 1,
            "The quantile values must be expressed as fraction (between 0 and 1 inclusive).",
            logger,
        )

        # column names
        cnames = [s + f"_{quantile}" for s in self.columns]

        return pd.DataFrame(
            self._xa.quantile(q=quantile, dim=DIMS[2]),
            index=self._time_index,
            columns=cnames,
        )

    def quantile_timeseries(self, quantile=0.5, **kwargs) -> "TimeSeries":
        """
        Return a deterministic ``TimeSeries`` containing the single desired quantile of each component
        (over the samples) of this stochastic ``TimeSeries``.

        The components in the new series are named "<component>_X", where "<component>"
        is the column name corresponding to this component, and "X" is the quantile value.
        The quantile columns represent the marginal distributions of the components of this series.

        This works only on stochastic series (i.e., with more than 1 sample)

        Parameters
        ----------
        quantile
            The desired quantile value. The value must be represented as a fraction
            (between 0 and 1 inclusive). For instance, `0.5` will return a TimeSeries
            containing the median of the (marginal) distribution of each component.
        kwargs
            Other keyword arguments are passed down to `numpy.quantile()`

        Returns
        -------
        TimeSeries
            The TimeSeries containing the desired quantile for each component.
        """
        self._assert_stochastic()
        raise_if_not(
            0 <= quantile <= 1,
            "The quantile values must be expressed as fraction (between 0 and 1 inclusive).",
            logger,
        )

        # component names
        cnames = [f"{comp}_quantiles" for comp in self.components]

        new_data = np.quantile(
            self._xa.values,
            q=quantile,
            axis=2,
            overwrite_input=False,
            keepdims=True,
            **kwargs,
        )
        new_xa = xr.DataArray(
            new_data,
            dims=self._xa.dims,
            coords={self._xa.dims[0]: self.time_index, DIMS[1]: pd.Index(cnames)},
            attrs=self._xa.attrs,
        )

        return self.__class__(new_xa)

    def quantiles_df(self, quantiles: Tuple[float] = (0.1, 0.5, 0.9)) -> pd.DataFrame:
        """
        Return a Pandas DataFrame containing the desired quantiles of each component (over the samples).

        Each of the series components will appear as a column in the DataFrame. The column will be named
        "<component>_X", where "<component>" is the column name corresponding to this component, and "X"
        is the quantile value.
        The quantiles represent the marginal distributions of the components of this series.

        This works only on stochastic series (i.e., with more than 1 sample)

        Parameters
        ----------
        quantiles
            Tuple containing the desired quantiles. The values must be represented as fractions
            (between 0 and 1 inclusive). For instance, `(0.1, 0.5, 0.9)` will return a DataFrame
            containing the 10th-percentile, median and 90th-percentile of the (marginal) distribution of each component.

        Returns
        -------
        pandas.DataFrame
            The Pandas DataFrame containing the quantiles for each component.
        """
        # TODO: there might be a slightly more efficient way to do it for several quantiles at once with xarray...
        return pd.concat([self.quantile_df(quantile) for quantile in quantiles], axis=1)

    def astype(self, dtype: Union[str, np.dtype]) -> "TimeSeries":
        """
        Converts this series to a new series with desired dtype.

        Parameters
        ----------
        dtype
            A NumPy dtype (np.float16, np.float32 or np.float64).
            .. note:: Not all Darts functionalities work with np.float16 - use at your own risks.
                      This is typically only used in some particular cases to train models on
                      hardware that can take advantage of this floating point format.

        Returns
        -------
        TimeSeries
            A TimeSeries having the desired dtype.
        """
        return self.__class__(self._xa.astype(dtype))

    def start_time(self) -> Union[pd.Timestamp, int]:
        """
        Start time of the series.

        Returns
        -------
        Union[pandas.Timestamp, int]
            A timestamp containing the first time of the TimeSeries (if indexed by DatetimeIndex),
            or an integer (if indexed by RangeIndex)
        """
        return self._time_index[0]

    def end_time(self) -> Union[pd.Timestamp, int]:
        """
        End time of the series.

        Returns
        -------
        Union[pandas.Timestamp, int]
            A timestamp containing the last time of the TimeSeries (if indexed by DatetimeIndex),
            or an integer (if indexed by RangeIndex)
        """
        return self._time_index[-1]

    def first_value(self) -> float:
        """
        First value of this univariate series.

        Returns
        -------
        float
            The first value of this univariate deterministic time series
        """
        self._assert_univariate()
        self._assert_deterministic()
        return float(self._xa[0, 0, 0])

    def last_value(self) -> float:
        """
        Last value of this univariate series.

        Returns
        -------
        float
            The last value of this univariate deterministic time series
        """
        self._assert_univariate()
        self._assert_deterministic()
        return float(self._xa[-1, 0, 0])

    def first_values(self) -> np.ndarray:
        """
        First values of this potentially multivariate series.

        Returns
        -------
        np.ndarray
            The first values of every component of this deterministic time series
        """
        self._assert_deterministic()
        return self._xa.values[0, :, 0].copy()

    def last_values(self) -> np.ndarray:
        """
        Last values of this potentially multivariate series.

        Returns
        -------
        np.ndarray
            The last values of every component of this deterministic time series
        """
        self._assert_deterministic()
        return self._xa.values[-1, :, 0].copy()

    def values(self, copy: bool = True, sample: int = 0) -> np.ndarray:
        """
        Return a 2-D array of shape (time, component), containing this series' values for one `sample`.

        Parameters
        ----------
        copy
            Whether to return a copy of the values, otherwise returns a view.
            Leave it to True unless you know what you are doing.
        sample
            For stochastic series, the sample for which to return values. Default: 0 (first sample).

        Returns
        -------
        numpy.ndarray
            The values composing the time series.
        """
        raise_if(
            self.is_deterministic and sample != 0,
            "This series contains one sample only (deterministic),"
            "so only sample=0 is accepted.",
            logger,
        )
        if copy:
            return np.copy(self._xa.values[:, :, sample])
        else:
            return self._xa.values[:, :, sample]

    def random_component_values(self, copy: bool = True) -> np.array:
        """
        Return a 2-D array of shape (time, component), containing the values for
        one sample taken uniformly at random among this series' samples.

        Parameters
        ----------
        copy
            Whether to return a copy of the values, otherwise returns a view.
            Leave it to True unless you know what you are doing.

        Returns
        -------
        numpy.ndarray
            The values composing one sample taken at random from the time series.
        """
        sample = np.random.randint(low=0, high=self.n_samples)
        if copy:
            return np.copy(self._xa.values[:, :, sample])
        else:
            return self._xa.values[:, :, sample]

    def all_values(self, copy: bool = True) -> np.ndarray:
        """
        Return a 3-D array of dimension (time, component, sample),
        containing this series' values for all samples.

        Parameters
        ----------
        copy
            Whether to return a copy of the values, otherwise returns a view.
            Leave it to True unless you know what you are doing.

        Returns
        -------
        numpy.ndarray
            The values composing the time series.
        """
        if copy:
            return np.copy(self._xa.values)
        else:
            return self._xa.values

    def univariate_values(self, copy: bool = True, sample: int = 0) -> np.ndarray:
        """
        Return a 1-D Numpy array of shape (time,),
        containing this univariate series' values for one `sample`.

        Parameters
        ----------
        copy
            Whether to return a copy of the values. Leave it to True unless you know what you are doing.
        sample
            For stochastic series, the sample for which to return values. Default: 0 (first sample).

        Returns
        -------
        numpy.ndarray
            The values composing the time series guaranteed to be univariate.
        """

        self._assert_univariate()
        if copy:
            return np.copy(self._xa[:, 0, sample].values)
        else:
            return self._xa[:, 0, sample].values

    def static_covariates_values(self, copy: bool = True) -> Optional[np.ndarray]:
        """
        Return a 2-D array of dimension (component, static variable),
        containing the static covariate values of the TimeSeries.

        Parameters
        ----------
        copy
            Whether to return a copy of the values, otherwise returns a view.
            Can only return a view if all values have the same dtype.
            Leave it to True unless you know what you are doing.

        Returns
        -------
        Optional[numpy.ndarray]
            The static covariate values if the series has static covariates, else `None`.
        """
        return (
            self.static_covariates.to_numpy(copy=copy)
            if self.has_static_covariates
            else self.static_covariates
        )

    def head(
        self, size: Optional[int] = 5, axis: Optional[Union[int, str]] = 0
    ) -> "TimeSeries":
        """
        Return a TimeSeries containing the first `size` points.

        Parameters
        ----------
        size : int, default 5
               number of points to retain
        axis : str or int, optional, default: 0
               axis along which to slice the series

        Returns
        -------
        TimeSeries
            The series made of the first `size` points along the desired `axis`.
        """

        axis_str = self._get_dim_name(axis)
        display_n = min(size, self._xa.sizes[axis_str])

        if axis_str == self._time_dim:
            return self[:display_n]
        else:
            return self.__class__(self._xa[{axis_str: range(display_n)}])

    def tail(
        self, size: Optional[int] = 5, axis: Optional[Union[int, str]] = 0
    ) -> "TimeSeries":
        """
        Return last `size` points of the series.

        Parameters
        ----------
        size : int, default: 5
            number of points to retain
        axis : str or int, optional, default: 0 (time dimension)
            axis along which we intend to display records

        Returns
        -------
        TimeSeries
            The series made of the last `size` points along the desired `axis`.
        """

        axis_str = self._get_dim_name(axis)
        display_n = min(size, self._xa.sizes[axis_str])

        if axis_str == self._time_dim:
            return self[-display_n:]
        else:
            return self.__class__(self._xa[{axis_str: range(-display_n, 0)}])

    def concatenate(
        self,
        other: "TimeSeries",
        axis: Optional[Union[str, int]] = 0,
        ignore_time_axis: Optional[bool] = False,
        ignore_static_covariates: bool = False,
        drop_hierarchy: bool = True,
    ) -> "TimeSeries":
        """
        Concatenate another timeseries to the current one along given axis.

        Parameters
        ----------
        other : TimeSeries
            another timeseries to concatenate to this one
        axis : str or int
            axis along which timeseries will be concatenated. ['time', 'component' or 'sample'; Default: 0 (time)]
        ignore_time_axis : bool, default False
            Ignore errors when time axis varies for some timeseries. Note that this may yield unexpected results
        ignore_static_covariates : bool
            whether to ignore all requirements for static covariate concatenation and only transfer the
            static covariates of the first TimeSeries element in `series` to the concatenated TimeSeries.
            Only effective when `axis=1`.
        drop_hierarchy : bool
            When `axis=1`, whether to drop hierarchy information. True by default.
            When False, the hierarchies will be "concatenated" as well
            (by merging the hierarchy dictionaries), which may cause issues if the component
            names of the resulting series and that of the merged hierarchy do not match.
            When `axis=0` or `axis=2`, the hierarchy of the first series is always kept.


        Returns
        -------
        TimeSeries
            concatenated timeseries

        See Also
        --------
        concatenate : a function to concatenate multiple series along a given axis.

        Notes
        -----
        When concatenating along the `time` dimension, the current series marks the start date of
        the resulting series, and the other series will have its time index ignored.
        """
        return concatenate(
            series=[self, other],
            axis=axis,
            ignore_time_axis=ignore_time_axis,
            ignore_static_covariates=ignore_static_covariates,
            drop_hierarchy=drop_hierarchy,
        )

    """
    Other methods
    =============
    """

    def gaps(self) -> pd.DataFrame:
        """
        A function to compute and return gaps in the TimeSeries.
        Works only on deterministic time series.

        Returns
        -------
        pd.DataFrame
            A dataframe containing a row for every gap (rows with all-NaN values in underlying DataFrame)
            in this time series. The DataFrame contains three columns that include the start and end time stamps
            of the gap and the integer length of the gap (in `self.freq` units if the series is indexed
            by a DatetimeIndex).
        """

        df = self.pd_dataframe()

        is_nan_series = df.isna().all(axis=1).astype(int)
        diff = pd.Series(np.diff(is_nan_series.values), index=is_nan_series.index[:-1])
        gap_starts = diff[diff == 1].index + self._freq
        gap_ends = diff[diff == -1].index

        if is_nan_series.iloc[0] == 1:
            gap_starts = gap_starts.insert(0, self.start_time())
        if is_nan_series.iloc[-1] == 1:
            gap_ends = gap_ends.insert(len(gap_ends), self.end_time())

        gap_df = pd.DataFrame()
        gap_df["gap_start"] = gap_starts
        gap_df["gap_end"] = gap_ends

        def intvl(start, end):
            if self._has_datetime_index:
                return pd.date_range(start=start, end=end, freq=self._freq).size
            else:
                return start - end

        gap_df["gap_size"] = gap_df.apply(
            lambda row: intvl(start=row.gap_start, end=row.gap_end), axis=1
        )

        return gap_df

    def copy(self) -> "TimeSeries":
        """
        Make a copy of this series.

        Returns
        -------
        TimeSeries
            A copy of this time series.
        """

        # the xarray will be copied in the TimeSeries constructor.
        return self.__class__(self._xa)

    def get_index_at_point(
        self, point: Union[pd.Timestamp, float, int], after=True
    ) -> int:
        """
        Converts a point along the time axis into an integer index.

        Parameters
        ----------
        point
            This parameter supports 3 different data types: ``pd.Timestamp``, ``float`` and ``int``.

            ``pd.Timestamp`` work only on series that are indexed with a ``pd.DatetimeIndex``. In such cases, the
            returned point will be the index of this timestamp if it is present in the series time index.
            It it's not present in the time index, the index of the next timestamp is returned if `after=True`
            (if it exists in the series), otherwise the index of the previous timestamp is returned
            (if it exists in the series).

            In case of a ``float``, the parameter will be treated as the proportion of the time series
            that should lie before the point.

            In the case of ``int``, the parameter will returned as such, provided that it is in the series. Otherwise
            it will raise a ValueError.
        after
            If the provided pandas Timestamp is not in the time series index, whether to return the index of the
            next timestamp or the index of the previous one.

        """
        point_index = -1
        if isinstance(point, float):
            raise_if_not(
                0.0 <= point <= 1.0,
                "point (float) should be between 0.0 and 1.0.",
                logger,
            )
            point_index = int((len(self) - 1) * point)
        elif isinstance(point, (int, np.int64)):
            raise_if(
                point not in range(len(self)),
                "point (int) should be a valid index in series",
                logger,
            )
            point_index = point
        elif isinstance(point, pd.Timestamp):
            raise_if_not(
                self._has_datetime_index,
                "A Timestamp has been provided, but this series is not time-indexed.",
                logger,
            )
            self._raise_if_not_within(point)
            if point in self:
                point_index = self._time_index.get_loc(point)
            else:
                point_index = self._time_index.get_loc(
                    self._get_first_timestamp_after(point)
                    if after
                    else self._get_last_timestamp_before(point)
                )
        else:
            raise_log(
                TypeError(
                    "`point` needs to be either `float`, `int` or `pd.Timestamp`"
                ),
                logger,
            )
        return point_index

    def get_timestamp_at_point(
        self, point: Union[pd.Timestamp, float, int]
    ) -> pd.Timestamp:
        """
        Converts a point into a pandas.Timestamp (if Datetime-indexed) or into an integer (if Int64-indexed).

        Parameters
        ----------
        point
            This parameter supports 3 different data types: `float`, `int` and `pandas.Timestamp`.
            In case of a `float`, the parameter will be treated as the proportion of the time series
            that should lie before the point.
            In the case of `int`, the parameter will be treated as an integer index to the time index of
            `series`. Will raise a ValueError if not a valid index in `series`
            In case of a `pandas.Timestamp`, point will be returned as is provided that the timestamp
            is present in the series time index, otherwise will raise a ValueError.
        """
        idx = self.get_index_at_point(point)
        return self._time_index[idx]

    def _split_at(
        self, split_point: Union[pd.Timestamp, float, int], after: bool = True
    ) -> Tuple["TimeSeries", "TimeSeries"]:

        point_index = self.get_index_at_point(split_point, after)
        return (
            self[: point_index + (1 if after else 0)],
            self[point_index + (1 if after else 0) :],
        )

    def split_after(
        self, split_point: Union[pd.Timestamp, float, int]
    ) -> Tuple["TimeSeries", "TimeSeries"]:
        """
        Splits the series in two, after a provided `split_point`.

        Parameters
        ----------
        split_point
            A timestamp, float or integer. If float, represents the proportion of the series to include in the
            first TimeSeries (must be between 0.0 and 1.0). If integer, represents the index position after
            which the split is performed. A pd.Timestamp can be provided for TimeSeries that are indexed by a
            pd.DatetimeIndex. In such cases, the timestamp will be contained in the first TimeSeries, but not
            in the second one. The timestamp itself does not have to appear in the original TimeSeries index.

        Returns
        -------
        Tuple[TimeSeries, TimeSeries]
            A tuple of two time series. The first time series contains the first samples up to the `split_point`,
            and the second contains the remaining ones.
        """
        return self._split_at(split_point, after=True)

    def split_before(
        self, split_point: Union[pd.Timestamp, float, int]
    ) -> Tuple["TimeSeries", "TimeSeries"]:
        """
        Splits the series in two, before a provided `split_point`.

        Parameters
        ----------
        split_point
            A timestamp, float or integer. If float, represents the proportion of the series to include in the
            first TimeSeries (must be between 0.0 and 1.0). If integer, represents the index position before
            which the split is performed. A pd.Timestamp can be provided for TimeSeries that are indexed by a
            pd.DatetimeIndex. In such cases, the timestamp will be contained in the second TimeSeries, but not
            in the first one. The timestamp itself does not have to appear in the original TimeSeries index.

        Returns
        -------
        Tuple[TimeSeries, TimeSeries]
            A tuple of two time series. The first time series contains the first samples up to the `split_point`,
            and the second contains the remaining ones.
        """
        return self._split_at(split_point, after=False)

    def drop_after(self, split_point: Union[pd.Timestamp, float, int]):
        """
        Drops everything after the provided time `split_point`, included.
        The timestamp may not be in the series. If it is, the timestamp will be dropped.

        Parameters
        ----------
        split_point
            The timestamp that indicates cut-off time.

        Returns
        -------
        TimeSeries
            A new TimeSeries, after `ts`.
        """
        return self.split_before(split_point)[0]

    def drop_before(self, split_point: Union[pd.Timestamp, float, int]):
        """
        Drops everything before the provided time `split_point`, included.
        The timestamp may not be in the series. If it is, the timestamp will be dropped.

        Parameters
        ----------
        split_point
            The timestamp that indicates cut-off time.

        Returns
        -------
        TimeSeries
            A new TimeSeries, after `ts`.
        """
        return self.split_after(split_point)[1]

    def slice(
        self, start_ts: Union[pd.Timestamp, int], end_ts: Union[pd.Timestamp, int]
    ):
        """
        Return a new TimeSeries, starting later than `start_ts` and ending before `end_ts`, inclusive on both ends.
        The timestamps don't have to be in the series.

        Parameters
        ----------
        start_ts
            The timestamp that indicates the left cut-off.
        end_ts
            The timestamp that indicates the right cut-off.

        Returns
        -------
        TimeSeries
            A new series, with indices greater or equal than `start_ts` and smaller or equal than `end_ts`.
        """
        raise_if_not(
            type(start_ts) == type(end_ts),
            "The two timestamps provided to slice() have to be of the same type.",
            logger,
        )
        if isinstance(start_ts, pd.Timestamp):
            raise_if_not(
                self._has_datetime_index,
                "Timestamps have been provided to slice(), but the series is "
                "indexed using an integer-based RangeIndex.",
                logger,
            )
            idx = pd.DatetimeIndex(
                filter(lambda t: start_ts <= t <= end_ts, self._time_index)
            )
        else:
            raise_if(
                self._has_datetime_index,
                "start and end times have been provided as integers to slice(), but "
                "the series is indexed with a DatetimeIndex.",
                logger,
            )
            idx = pd.RangeIndex(start_ts, end_ts, step=1)
        return self[idx]

    def slice_n_points_after(
        self, start_ts: Union[pd.Timestamp, int], n: int
    ) -> "TimeSeries":
        """
        Return a new TimeSeries, starting a `start_ts` (inclusive) and having at most `n` points.

        The provided timestamps will be included in the series.

        Parameters
        ----------
        start_ts
            The timestamp or index that indicates the splitting time.
        n
            The maximal length of the new TimeSeries.

        Returns
        -------
        TimeSeries
            A new TimeSeries, with length at most `n`, starting at `start_ts`
        """
        raise_if_not(n > 0, "n should be a positive integer.", logger)
        self._raise_if_not_within(start_ts)

        if isinstance(start_ts, (int, np.int64)):
            return self[start_ts : start_ts + n]
        elif isinstance(start_ts, pd.Timestamp):
            # get first timestamp greater or equal to start_ts
            tss = self._get_first_timestamp_after(start_ts)
            point_index = self.get_index_at_point(tss)
            return self[point_index : point_index + n]
        else:
            raise_log(
                ValueError("start_ts must be an int or a pandas Timestamp."), logger
            )

    def slice_n_points_before(
        self, end_ts: Union[pd.Timestamp, int], n: int
    ) -> "TimeSeries":
        """
        Return a new TimeSeries, ending at `end_ts` (inclusive) and having at most `n` points.

        The provided timestamps will be included in the series.

        Parameters
        ----------
        end_ts
            The timestamp or index that indicates the splitting time.
        n
            The maximal length of the new TimeSeries.

        Returns
        -------
        TimeSeries
            A new TimeSeries, with length at most `n`, ending at `start_ts`
        """

        raise_if_not(n > 0, "n should be a positive integer.", logger)
        self._raise_if_not_within(end_ts)

        if isinstance(end_ts, (int, np.int64)):
            return self[end_ts - n + 1 : end_ts + 1]
        elif isinstance(end_ts, pd.Timestamp):
            # get last timestamp smaller or equal to start_ts
            tss = self._get_last_timestamp_before(end_ts)
            point_index = self.get_index_at_point(tss)
            return self[max(0, point_index - n + 1) : point_index + 1]
        else:
            raise_log(
                ValueError("start_ts must be an int or a pandas Timestamp."), logger
            )

    def slice_intersect(self, other: "TimeSeries") -> "TimeSeries":
        """
        Return a ``TimeSeries`` slice of this series, where the time index has been intersected with the one
        of the `other` series.

        This method is in general *not* symmetric.

        Parameters
        ----------
        other
            the other time series

        Returns
        -------
        TimeSeries
            a new series, containing the values of this series, over the time-span common to both time series.
        """
        time_index = self.time_index.intersection(other.time_index)
        return self[time_index]

    def strip(self) -> "TimeSeries":
        """
        Return a ``TimeSeries`` slice of this deterministic time series, where NaN-only entries at the beginning
        and the end of the series are removed. No entries after (and including) the first non-NaN entry and
        before (and including) the last non-NaN entry are removed.

        This method is only applicable to deterministic series (i.e., having 1 sample).

        Returns
        -------
        TimeSeries
            a new series based on the original where NaN-only entries at start and end have been removed
        """

        df = self.pd_dataframe(copy=False)
        new_start_idx = df.first_valid_index()
        new_end_idx = df.last_valid_index()
        new_series = df.loc[new_start_idx:new_end_idx]
        return self.__class__.from_dataframe(
            new_series, static_covariates=self.static_covariates
        )

    def longest_contiguous_slice(self, max_gap_size: int = 0) -> "TimeSeries":
        """
        Return the largest TimeSeries slice of this deterministic series that contains no gaps
        (contiguous all-NaN values) larger than `max_gap_size`.

        This method is only applicable to deterministic series (i.e., having 1 sample).

        Returns
        -------
        TimeSeries
            a new series constituting the largest slice of the original with no or bounded gaps
        """
        if not (np.isnan(self._xa)).any():
            return self.copy()
        stripped_series = self.strip()
        gaps = stripped_series.gaps()
        relevant_gaps = gaps[gaps["gap_size"] > max_gap_size]

        curr_slice_start = stripped_series.start_time()
        max_size = pd.Timedelta(days=0) if self._has_datetime_index else 0
        max_slice_start = None
        max_slice_end = None
        for index, row in relevant_gaps.iterrows():
            # evaluate size of the current slice. the slice ends one time step before row['gap_start']
            curr_slice_end = row["gap_start"] - self.freq
            size = curr_slice_end - curr_slice_start
            if size > max_size:
                max_size = size
                max_slice_start = curr_slice_start
                max_slice_end = row["gap_start"] - self._freq
            curr_slice_start = row["gap_end"] + self._freq

        if stripped_series.end_time() - curr_slice_start > max_size:
            max_slice_start = curr_slice_start
            max_slice_end = self.end_time()

        return stripped_series[max_slice_start:max_slice_end]

    def rescale_with_value(self, value_at_first_step: float) -> "TimeSeries":
        """
        Return a new ``TimeSeries``, which is a multiple of this series such that
        the first value is `value_at_first_step`.
        (Note: numerical errors can appear with `value_at_first_step > 1e+24`).

        Parameters
        ----------
        value_at_first_step
            The new value for the first entry of the TimeSeries.

        Returns
        -------
        TimeSeries
            A new TimeSeries, where the first value is `value_at_first_step` and other values
            have been scaled accordingly.
        """

        raise_if_not(
            (self._xa[0, :, :] != 0).all(), "Cannot rescale with first value 0.", logger
        )
        coef = value_at_first_step / self._xa.isel({self._time_dim: [0]})
        coef = coef.values.reshape((self.n_components, self.n_samples))  # TODO: test
        new_series = coef * self._xa
        return self.__class__(new_series)

    def shift(self, n: int) -> "TimeSeries":
        """
        Shifts the time axis of this TimeSeries by `n` time steps.

        If :math:`n > 0`, shifts in the future. If :math:`n < 0`, shifts in the past.

        For example, with :math:`n=2` and `freq='M'`, March 2013 becomes May 2013.
        With :math:`n=-2`, March 2013 becomes Jan 2013.

        Parameters
        ----------
        n
            The number of time steps (in self.freq unit) to shift by. Can be negative.

        Returns
        -------
        TimeSeries
            A new TimeSeries, with a shifted index.
        """
        if not isinstance(n, (int, np.int64)):
            logger.warning(
                f"TimeSeries.shift(): converting n to int from {n} to {int(n)}"
            )
            n = int(n)

        try:
            self._time_index[-1] + n * self.freq
        except pd.errors.OutOfBoundsDatetime:
            raise_log(
                OverflowError(
                    "the add operation between {} and {} will "
                    "overflow".format(n * self.freq, self.time_index[-1])
                ),
                logger,
            )

        if self.has_range_index:
            new_time_index = self._time_index + n * self.freq
        else:
            new_time_index = self._time_index.map(lambda ts: ts + n * self.freq)
            if new_time_index.freq is None:
                new_time_index.freq = self.freq
        new_xa = self._xa.assign_coords({self._xa.dims[0]: new_time_index})
        return self.__class__(new_xa)

    def diff(
        self,
        n: Optional[int] = 1,
        periods: Optional[int] = 1,
        dropna: Optional[bool] = True,
    ) -> "TimeSeries":
        """
        Return a differenced time series. This is often used to make a time series stationary.

        Parameters
        ----------
        n
            Optionally, a positive integer indicating the number of differencing steps (default = 1).
            For instance, n=2 computes the second order differences.
        periods
            Optionally, periods to shift for calculating difference. For instance, periods=12 computes the
            difference between values at time `t` and times `t-12`.
        dropna
            Whether to drop the missing values after each differencing steps. If set to False, the corresponding
            first `periods` time steps will be filled with NaNs.

        Returns
        -------
        TimeSeries
            A TimeSeries constructed after differencing.
        """
        if not isinstance(n, int) or n < 1:
            raise_log(ValueError("'n' must be a positive integer >= 1."), logger)
        if not isinstance(periods, int) or periods < 1:
            raise_log(ValueError("'periods' must be an integer >= 1."), logger)

        def _compute_diff(xa: xr.DataArray):
            # xarray doesn't support Pandas "period" so compute diff() ourselves
            if not dropna:
                # In this case the new DataArray will have the same size and filled with NaNs
                new_xa_ = xa.copy()
                new_xa_.values[:periods, :, :] = np.nan
                new_xa_.values[periods:, :, :] = (
                    xa.values[periods:, :, :] - xa.values[:-periods, :, :]
                )
            else:
                # In this case the new DataArray will be shorter
                new_xa_ = xa[periods:, :, :].copy()
                new_xa_.values = xa.values[periods:, :, :] - xa.values[:-periods, :, :]
            return new_xa_

        new_xa = _compute_diff(self._xa)
        for _ in range(n - 1):
            new_xa = _compute_diff(new_xa)
        return self.__class__(new_xa)

    def has_same_time_as(self, other: "TimeSeries") -> bool:
        """
        Checks whether this series has the same time index as `other`.

        Parameters
        ----------
        other
            the other series

        Returns
        -------
        bool
            True if both TimeSeries have the same index, False otherwise.
        """
        if len(other) != len(self):
            return False
        return (other.time_index == self.time_index).all()

    def append(self, other: "TimeSeries") -> "TimeSeries":
        """
        Appends another series to this series along the time axis.

        Parameters
        ----------
        other
            A second TimeSeries.

        Returns
        -------
        TimeSeries
            A new TimeSeries, obtained by appending the second TimeSeries to the first.

        See Also
        --------
        TimeSeries.concatenate : concatenate another series along a given axis.
        """
        raise_if_not(
            other.has_datetime_index == self.has_datetime_index,
            "Both series must have the same type of time index (either DatetimeIndex or RangeIndex).",
            logger,
        )
        raise_if_not(
            other.freq == self.freq,
            "Appended TimeSeries must have the same frequency as the current one",
            logger,
        )
        raise_if_not(
            other.n_components == self.n_components,
            "Both series must have the same number of components.",
            logger,
        )
        raise_if_not(
            other.n_samples == self.n_samples,
            "Both series must have the same number of components.",
            logger,
        )
        if self._has_datetime_index:
            raise_if_not(
                other.start_time() == self.end_time() + self.freq,
                "Appended TimeSeries must start one time step after current one.",
                logger,
            )

        other_xa = other.data_array()

        new_xa = xr.DataArray(
            np.concatenate((self._xa.values, other_xa.values), axis=0),
            dims=self._xa.dims,
            coords={
                self._time_dim: self._time_index.append(other.time_index),
                DIMS[1]: self.components,
            },
            attrs=self._xa.attrs,
        )

        # new_xa = xr.concat(objs=[self._xa, other_xa], dim=str(self._time_dim))
        if not self._has_datetime_index:
            new_xa = new_xa.reset_index(dims_or_levels=new_xa.dims[0])

        return self.__class__.from_xarray(
            new_xa, fill_missing_dates=True, freq=self._freq_str
        )

    def append_values(self, values: np.ndarray) -> "TimeSeries":
        """
        Appends new values to current TimeSeries, extending its time index.

        Parameters
        ----------
        values
            An array with the values to append.

        Return
        ------
        TimeSeries
            A new TimeSeries with the new values appended
        """

        # TODO test
        if self._has_datetime_index:
            idx = pd.DatetimeIndex(
                [self.end_time() + i * self._freq for i in range(1, len(values) + 1)],
                freq=self._freq,
            )
        else:
            idx = pd.RangeIndex(len(self), len(self) + len(values), 1)

        return self.append(
            self.__class__.from_times_and_values(
                values=values,
                times=idx,
                fill_missing_dates=False,
                static_covariates=self.static_covariates,
            )
        )

    def with_values(self, values: np.ndarray) -> "TimeSeries":
        """
        Return a new ``TimeSeries`` similar to this one but with new specified values.

        Parameters
        ----------
        values
            A Numpy array with new values. It must have the dimensions for time
            and componentns, but may contain a different number of samples.

        Return
        ------
        TimeSeries
            A new TimeSeries with the new values and same index, static covariates and hierarchy
        """
        raise_if_not(
            values.shape[:2] == self._xa.values.shape[:2],
            "The new values must have the same shape (time, components) as the present series. "
            "Received: {}, expected: {}".format(
                values.shape[:2], self._xa.values.shape[:2]
            ),
        )

        new_xa = xr.DataArray(
            values,
            dims=self._xa.dims,
            coords=self._xa.coords,
            attrs=self._xa.attrs,
        )

        return self.__class__(new_xa)

    def with_static_covariates(
        self, covariates: Optional[Union[pd.Series, pd.DataFrame]]
    ):
        """Returns a new TimeSeries object with added static covariates.

        Static covariates contain data attached to the time series, but which are not varying with time.

        Parameters
        ----------
        covariates
            Optionally, a set of static covariates to be added to the TimeSeries. Either a pandas Series, a pandas
            DataFrame, or `None`. If `None`, will set the static covariates to `None`. If a Series, the index
            represents the static variables. The covariates are then globally 'applied' to all components of the
            TimeSeries. If a DataFrame, the columns represent the static variables and the rows represent the
            components of the uni/multivariate TimeSeries. If a single-row DataFrame, the covariates are globally
            'applied' to all components of the TimeSeries. If a multi-row DataFrame, the number of rows must match the
            number of components of the TimeSeries. This adds component-specific static covariates.

        Notes
        -----
        If there are a large number of static covariates variables (i.e., the static covariates have a very large
        dimension), there might be a noticable performance penalty for creating ``TimeSeries`` objects, unless
        the covariates already have the same ``dtype`` as the series data.

        Examples
        --------
        >>> import pandas as pd
        >>> from darts.utils.timeseries_generation import linear_timeseries
        >>> # add global static covariates
        >>> static_covs = pd.Series([0., 1.], index=["static_cov_1", "static_cov_2"])
        >>> series = linear_timeseries(length=3)
        >>> series_new1 = series.with_static_covariates(static_covs)
        >>> series_new1.static_covariates
                           static_cov_1  static_cov_2
        component
        linear              0.0           1.0

        >>> # add component specific static covariates
        >>> static_covs_multi = pd.DataFrame([[0., 1.], [2., 3.]], columns=["static_cov_1", "static_cov_2"])
        >>> series_multi = series.stack(series)
        >>> series_new2 = series_multi.with_static_covariates(static_covs_multi)
        >>> series_new2.static_covariates
                           static_cov_1  static_cov_2
        component
        linear              0.0           1.0
        linear_1            2.0           3.0
        """

        return self.__class__(
            xr.DataArray(
                self._xa.values,
                dims=self._xa.dims,
                coords=self._xa.coords,
                attrs={STATIC_COV_TAG: covariates, HIERARCHY_TAG: self.hierarchy},
            )
        )

    def with_hierarchy(self, hierarchy: Dict):
        """
        Adds a hierarchy to the TimeSeries.

        Parameters
        ----------
        hierarchy
            A dictionary mapping components to a list of their parent(s) in the hierarchy.
            For example, assume the series contains the components
            ``["total", "a", "b", "x", "y", "ax", "ay", "bx", "by"]``,
            the following dictionary would encode the groupings shown on
            `this figure <https://otexts.com/fpp3/hts.html#fig:GroupTree>`_:

            .. highlight:: python
            .. code-block:: python

                hierarchy = {'ax': ['a', 'x'],
                             'ay': ['a', 'y'],
                             'bx': ['b', 'x'],
                             'by': ['b', 'y'],
                             'a': ['total'],
                             'b': ['total'],
                             'x': ['total'],
                             'y': ['total']}
            ..

        """

        return self.__class__(
            xr.DataArray(
                self._xa.values,
                dims=self._xa.dims,
                coords=self._xa.coords,
                attrs={
                    STATIC_COV_TAG: self.static_covariates,
                    HIERARCHY_TAG: hierarchy,
                },
            )
        )

    def stack(self, other: "TimeSeries") -> "TimeSeries":
        """
        Stacks another univariate or multivariate TimeSeries with the same time index on top of
        the current one (along the component axis).

        Return a new TimeSeries that includes all the components of `self` and of `other`.

        The resulting TimeSeries will have the same name for its time dimension as this TimeSeries, and the
        same number of samples.

        Parameters
        ----------
        other
            A TimeSeries instance with the same index and the same number of samples as the current one.

        Return
        ------
        TimeSeries
            A new multivariate TimeSeries instance.
        """
        return concatenate([self, other], axis=1)

    def drop_columns(self, col_names: Union[List[str], str]) -> "TimeSeries":
        """
        Return a new ``TimeSeries`` instance with dropped columns/components.

        Parameters
        -------
        col_names
            String or list of strings corresponding the the columns to be dropped.

        Returns
        -------
        TimeSeries
            A new TimeSeries instance with specified columns dropped.
        """
        if isinstance(col_names, str):
            col_names = [col_names]

        raise_if_not(
            all([(x in self.columns.to_list()) for x in col_names]),
            "Some column names in col_names don't exist in the time series.",
            logger,
        )

        new_xa = self._xa.drop_sel({"component": col_names})
        return self.__class__(new_xa)

    def univariate_component(self, index: Union[str, int]) -> "TimeSeries":
        """
        Retrieve one of the components of the series
        and return it as new univariate ``TimeSeries`` instance.

        This drops the hierarchy (if any), and retains only the relevant static
        covariates column.

        Parameters
        ----------
        index
            An zero-indexed integer indicating which component to retrieve. If components have names,
            this can be a string with the component's name.

        Returns
        -------
        TimeSeries
            A new univariate TimeSeries instance.
        """

        return self[index if isinstance(index, str) else self.components[index]]

    def add_datetime_attribute(
        self, attribute, one_hot: bool = False, cyclic: bool = False
    ) -> "TimeSeries":
        """
        Build a new series with one (or more) additional component(s) that contain an attribute
        of the time index of the series.

        The additional components are specified with `attribute`, such as 'weekday', 'day' or 'month'.

        This works only for deterministic time series (i.e., made of 1 sample).

        Parameters
        ----------
        attribute
            A pd.DatatimeIndex attribute which will serve as the basis of the new column(s).
        one_hot
            Boolean value indicating whether to add the specified attribute as a one hot encoding
            (results in more columns).
        cyclic
            Boolean value indicating whether to add the specified attribute as a cyclic encoding.
            Alternative to one_hot encoding, enable only one of the two.
            (adds 2 columns, corresponding to sin and cos transformation).

        Returns
        -------
        TimeSeries
            New TimeSeries instance enhanced by `attribute`.
        """
        self._assert_deterministic()
        from .utils import timeseries_generation as tg

        return self.stack(
            tg.datetime_attribute_timeseries(
                self.time_index, attribute, one_hot, cyclic
            )
        )

    def add_holidays(
        self, country_code: str, prov: str = None, state: str = None
    ) -> "TimeSeries":
        """
        Adds a binary univariate component to the current series that equals 1 at every index that
        corresponds to selected country's holiday, and 0 otherwise.

        The frequency of the TimeSeries is daily.

        Available countries can be found `here <https://github.com/dr-prodigy/python-holidays#available-countries>`_.

        This works only for deterministic time series (i.e., made of 1 sample).

        Parameters
        ----------
        country_code
            The country ISO code
        prov
            The province
        state
            The state

        Returns
        -------
        TimeSeries
            A new TimeSeries instance, enhanced with binary holiday component.
        """
        self._assert_deterministic()
        from .utils import timeseries_generation as tg

        return self.stack(
            tg.holidays_timeseries(self.time_index, country_code, prov, state)
        )

    def resample(self, freq: str, method: str = "pad") -> "TimeSeries":
        """
        Build a reindexed ``TimeSeries`` with a given frequency.
        Provided method is used to fill holes in reindexed TimeSeries, by default 'pad'.

        Parameters
        ----------
        freq
            The new time difference between two adjacent entries in the returned TimeSeries.
            A DateOffset alias is expected.
        method:
            Method to fill holes in reindexed TimeSeries (note this does not fill NaNs that already were present):

            'pad': propagate last valid observation forward to next valid

            'backfill': use NEXT valid observation to fill.
        Returns
        -------
        TimeSeries
            A reindexed TimeSeries with given frequency.
        """

        resample = self._xa.resample({self._time_dim: freq})

        # TODO: check
        if method == "pad":
            new_xa = resample.pad()
        elif method == "bfill":
            new_xa = resample.backfill()
        else:
            raise_log(ValueError(f"Unknown method: {method}"), logger)
        return self.__class__(new_xa)

    def is_within_range(self, ts: Union[pd.Timestamp, int]) -> bool:
        """
        Check whether a given timestamp or integer is within the time interval of this time series.
        If a timestamp is provided, it does not need to be an element of the time index of the series.

        Parameters
        ----------
        ts
            The `pandas.Timestamp` (if indexed with DatetimeIndex) or integer (if indexed with RangeIndex) to check.

        Returns
        -------
        bool
            Whether `ts` is contained within the interval of this time series.
        """
        return self.time_index[0] <= ts <= self.time_index[-1]

    def map(
        self,
        fn: Union[
            Callable[[np.number], np.number],
            Callable[[Union[pd.Timestamp, int], np.number], np.number],
        ],
    ) -> "TimeSeries":  # noqa: E501
        """
        Applies the function `fn` to the underlying NumPy array containing this series' values.

        Return a new TimeSeries instance. If `fn` takes 1 argument it is simply applied on the backing array
        of shape (time, n_components, n_samples).
        If it takes 2 arguments, it is applied repeteadly on the (ts, value[ts]) tuples, where
        "ts" denotes a timestamp value, and "value[ts]" denote the array of values at this timestamp, of shape
        (n_components, n_samples).

        Parameters
        ----------
        fn
            Either a function which takes a NumPy array and returns a NumPy array of same shape;
            e.g., `lambda x: x ** 2`, `lambda x: x / x.shape[0]` or `np.log`.
            It can also be a function which takes a timestamp and array, and returns a new array of same shape;
            e.g., `lambda ts, x: x / ts.days_in_month`.
            The type of `ts` is either `pd.Timestamp` (if the series is indexed with a DatetimeIndex),
            or an integer otherwise (if the series is indexed with an RangeIndex).

        Returns
        -------
        TimeSeries
            A new TimeSeries instance
        """
        if not isinstance(fn, Callable):
            raise_log(TypeError("fn should be callable"), logger)

        if isinstance(fn, np.ufunc):
            if fn.nin == 1 and fn.nout == 1:
                num_args = 1
            elif fn.nin == 2 and fn.nout == 1:
                num_args = 2
            else:
                raise_log(
                    ValueError(
                        "fn must have either one or two arguments and return a single value"
                    ),
                    logger,
                )
        else:
            try:
                num_args = len(signature(fn).parameters)
            except ValueError:
                raise_log(
                    ValueError(
                        "inspect.signature(fn) failed. Try wrapping fn in a lambda, e.g. lambda x: fn(x)"
                    ),
                    logger,
                )

        new_xa = self._xa.copy()
        if num_args == 1:  # apply fn on values directly
            new_xa.values = fn(self._xa.values)

        elif num_args == 2:  # map function uses timestamp f(timestamp, x)

            # go over shortest amount of iterations, either over time steps or components and samples
            if self.n_timesteps <= self.n_components * self.n_samples:
                new_vals = np.vstack(
                    [
                        np.expand_dims(
                            fn(self.time_index[i], self._xa[i, :, :]), axis=0
                        )
                        for i in range(self.n_timesteps)
                    ]
                )
            else:
                new_vals = np.stack(
                    [
                        np.column_stack(
                            [
                                fn(self.time_index, self._xa[:, i, j])
                                for j in range(self.n_samples)
                            ]
                        )
                        for i in range(self.n_components)
                    ],
                    axis=1,
                )
            new_xa.values = new_vals

        else:
            raise_log(ValueError("fn must have either one or two arguments"), logger)

        return self.__class__(new_xa)

    def to_json(self) -> str:
        """
        Return a JSON string representation of this deterministic series.

        At the moment this function works only on deterministic time series (i.e., made of 1 sample).

        Notes
        -----
        Static covariates are not returned in the JSON string. When using `TimeSeries.from_json()`, the static
        covariates can be added with input argument `static_covariates`.

        Returns
        -------
        str
            A JSON String representing the time series
        """
        return self.pd_dataframe().to_json(orient="split", date_format="iso")

    def to_csv(self, *args, **kwargs):
        """
        Writes this deterministic series to a CSV file.
        For a list of parameters, refer to the documentation of :func:`pandas.DataFrame.to_csv()` [1]_.

        References
        ----------
        .. [1] https://pandas.pydata.org/pandas-docs/stable/reference/api/pandas.DataFrame.to_csv.html?highlight=to_csv
        """
        if not self.is_deterministic:
            raise_log(
                AssertionError(
                    "The pd_dataframe() method can only return DataFrames of deterministic "
                    "time series, and this series is not deterministic (it contains several samples). "
                    "Consider calling quantile_df() instead."
                )
            )

        self.pd_dataframe().to_csv(*args, **kwargs)

    def to_pickle(self, path: str, protocol: int = pickle.HIGHEST_PROTOCOL):
        """
        Save this series in pickle format.

        Parameters
        ----------
        path : string
            path to a file where current object will be pickled
        protocol : integer, default highest
            pickling protocol. The default is best in most cases, use it only if having backward compatibility issues

        Notes
        -----
        Xarray docs [1]_ suggest not using pickle as a long-term data storage.

        References
        ----------
        .. [1] http://xarray.pydata.org/en/stable/user-guide/io.html#pickle
        """

        with open(path, "wb") as fh:
            pickle.dump(self, fh, protocol=protocol)

    def plot(
        self,
        new_plot: bool = False,
        central_quantile: Union[float, str] = 0.5,
        low_quantile: Optional[float] = 0.05,
        high_quantile: Optional[float] = 0.95,
        default_formatting: bool = True,
        *args,
        **kwargs,
    ):
        """Plot the series.

        This is a wrapper method around :func:`xarray.DataArray.plot()`.

        Parameters
        ----------
        new_plot
            whether to spawn a new Figure
        central_quantile
            The quantile (between 0 and 1) to plot as a "central" value, if the series is stochastic (i.e., if
            it has multiple samples). This will be applied on each component separately (i.e., to display quantiles
            of the components' marginal distributions). For instance, setting `central_quantile=0.5` will plot the
            median of each component. `central_quantile` can also be set to 'mean'.
        low_quantile
            The quantile to use for the lower bound of the plotted confidence interval. Similar to `central_quantile`,
            this is applied to each component separately (i.e., displaying marginal distributions). No confidence
            interval is shown if `confidence_low_quantile` is None (default 0.05).
        high_quantile
            The quantile to use for the upper bound of the plotted confidence interval. Similar to `central_quantile`,
            this is applied to each component separately (i.e., displaying marginal distributions). No confidence
            interval is shown if `high_quantile` is None (default 0.95).
        default_formatting
            Whether or not to use the darts default scheme.
        args
            some positional arguments for the `plot()` method
        kwargs
            some keyword arguments for the `plot()` method
        """
        alpha_confidence_intvls = 0.25

        if central_quantile != "mean":
            raise_if_not(
                isinstance(central_quantile, float) and 0.0 <= central_quantile <= 1.0,
                'central_quantile must be either "mean", or a float between 0 and 1.',
                logger,
            )

        if high_quantile is not None and low_quantile is not None:
            raise_if_not(
                0.0 <= low_quantile <= 1.0 and 0.0 <= high_quantile <= 1.0,
                "confidence interval low and high quantiles must be between 0 and 1.",
                logger,
            )

        fig = (
            plt.figure()
            if new_plot
            else (kwargs["figure"] if "figure" in kwargs else plt.gcf())
        )
        kwargs["figure"] = fig
        label = kwargs["label"] if "label" in kwargs else ""

        if not any(lw in kwargs for lw in ["lw", "linewidth"]):
            kwargs["lw"] = 2

        if self.n_components > 10:
            logger.warning(
                "Number of components is larger than 10 ({}). Plotting only the first 10 components.".format(
                    self.n_components
                )
            )

        for i, c in enumerate(self._xa.component[:10]):
            comp_name = str(c.values)

            if i > 0:
                kwargs["figure"] = plt.gcf()

            comp = self._xa.sel(component=c)

            if comp.sample.size > 1:
                if central_quantile == "mean":
                    central_series = comp.mean(dim=DIMS[2])
                else:
                    central_series = comp.quantile(q=central_quantile, dim=DIMS[2])
            else:
                central_series = comp.mean(dim=DIMS[2])

            # temporarily set alpha to 1 to plot the central value (this way alpha impacts only the confidence intvls)
            alpha = kwargs["alpha"] if "alpha" in kwargs else None
            kwargs["alpha"] = 1

            label_to_use = (
                (label + ("_" + str(i) if len(self.components) > 1 else ""))
                if label != ""
                else "" + str(comp_name)
            )
            kwargs["label"] = label_to_use

            p = central_series.plot(*args, **kwargs)
            color_used = p[0].get_color() if default_formatting else None
            kwargs["alpha"] = alpha if alpha is not None else alpha_confidence_intvls

            # Optionally show confidence intervals
            if (
                comp.sample.size > 1
                and low_quantile is not None
                and high_quantile is not None
            ):
                low_series = comp.quantile(q=low_quantile, dim=DIMS[2])
                high_series = comp.quantile(q=high_quantile, dim=DIMS[2])
                plt.fill_between(
                    self.time_index,
                    low_series,
                    high_series,
                    color=color_used,
                    alpha=(
                        alpha_confidence_intvls
                        if "alpha" not in kwargs
                        else kwargs["alpha"]
                    ),
                )

        plt.legend()
        plt.title(self._xa.name)

    def with_columns_renamed(
        self, col_names: Union[List[str], str], col_names_new: Union[List[str], str]
    ) -> "TimeSeries":
        """
        Return a new ``TimeSeries`` instance with new columns/components names. It also
        adapts the names in the hierarchy, if any.

        Parameters
        -------
        col_names
            String or list of strings corresponding the the column names to be changed.
        col_names_new
            String or list of strings corresponding to the new column names. Must be the same length as col_names.

        Returns
        -------
        TimeSeries
            A new TimeSeries instance.
        """

        if isinstance(col_names, str):
            col_names = [col_names]
        if isinstance(col_names_new, str):
            col_names_new = [col_names_new]

        raise_if_not(
            all([(x in self.columns.to_list()) for x in col_names]),
            "Some column names in col_names don't exist in the time series.",
            logger,
        )

        raise_if_not(
            len(col_names) == len(col_names_new),
            "Length of col_names_new list should be"
            " equal to the length of col_names list.",
            logger,
        )

        old2new = {old: new for (old, new) in zip(col_names, col_names_new)}

        # update component names
        cols = [old2new[old] if old in old2new else old for old in self.components]

        # update hierarchy names
        if self.hierarchy is not None:
            hierarchy = {
                (old2new[key] if key in old2new else key): [
                    old2new[old] if old in old2new else old
                    for old in self.hierarchy[key]
                ]
                for key in self.hierarchy
            }
        else:
            hierarchy = None
        new_attrs = self._xa.attrs
        new_attrs[HIERARCHY_TAG] = hierarchy

        new_xa = xr.DataArray(
            self._xa.values,
            dims=self._xa.dims,
            coords={self._xa.dims[0]: self.time_index, DIMS[1]: pd.Index(cols)},
            attrs=new_attrs,
        )

        return self.__class__(new_xa)

    """
    Simple statistic and aggregation functions. Calculate various statistics over the samples of stochastic time series
    or aggregate over components/time for deterministic series.
    """

    def _get_agg_coords(self, new_cname: str, axis: int) -> dict:
        """Helper function to rename reduced axis. Returns a dictionary containing the new coordinates"""
        if axis == 0:  # set time_index to first day
            return {self._xa.dims[0]: self.time_index[0:1], DIMS[1]: self.components}
        elif axis == 1:  # rename components
            return {self._xa.dims[0]: self.time_index, DIMS[1]: pd.Index([new_cname])}
        elif axis == 2:  # do nothing
            return {self._xa.dims[0]: self.time_index, DIMS[1]: self.components}

    def mean(self, axis: int = 2) -> "TimeSeries":
        """
        Return a ``TimeSeries`` containing the mean calculated over the specified axis.

        If we reduce over time (``axis=1``), the resulting ``TimeSeries`` will have length one and will use the first
        entry of the original ``time_index``. If we perform the calculation over the components (``axis=1``), the
        resulting single component will be renamed to "components_mean".  When applied to the samples (``axis=2``),
        a deterministic ``TimeSeries`` is returned.

        If ``axis=1``, the static covariates and the hierarchy are discarded from the series.

        Parameters
        ----------
        axis
            The axis to reduce over. The default is to calculate over samples, i.e. axis=2.

        Returns
        -------
        TimeSeries
            A new TimeSeries with mean applied to the indicated axis.
        """
        new_data = self._xa.values.mean(axis=axis, keepdims=True)

        new_coords = self._get_agg_coords("components_mean", axis)

        new_xa = xr.DataArray(
            new_data,
            dims=self._xa.dims,
            coords=new_coords,
            attrs=(self._xa.attrs if axis != 1 else dict()),
        )
        return self.__class__(new_xa)

    def median(self, axis: int = 2) -> "TimeSeries":
        """
        Return a ``TimeSeries`` containing the median calculated over the specified axis.

        If we reduce over time (``axis=1``), the resulting ``TimeSeries`` will have length one and will use the first
        entry of the original ``time_index``. If we perform the calculation over the components (``axis=1``), the
        resulting single component will be renamed to "components_median".  When applied to the samples (``axis=2``),
        a deterministic ``TimeSeries`` is returned.

        If ``axis=1``, the static covariates and the hierarchy are discarded from the series.

        Parameters
        ----------
        axis
            The axis to reduce over. The default is to calculate over samples, i.e. axis=2.

        Returns
        -------
        TimeSeries
            A new TimeSeries with median applied to the indicated axis.
        """
        new_data = np.median(
            self._xa.values, axis=axis, overwrite_input=False, keepdims=True
        )
        new_coords = self._get_agg_coords("components_median", axis)

        new_xa = xr.DataArray(
            new_data,
            dims=self._xa.dims,
            coords=new_coords,
            attrs=(self._xa.attrs if axis != 1 else dict()),
        )
        return self.__class__(new_xa)

    def sum(self, axis: int = 2) -> "TimeSeries":
        """
        Return a ``TimeSeries`` containing the sum calculated over the specified axis.

        If we reduce over time (``axis=1``), the resulting ``TimeSeries`` will have length one and will use the first
        entry of the original ``time_index``. If we perform the calculation over the components (``axis=1``), the
        resulting single component will be renamed to "components_sum".  When applied to the samples (``axis=2``),
        a deterministic ``TimeSeries`` is returned.

        If ``axis=1``, the static covariates and the hierarchy are discarded from the series.

        Parameters
        ----------
        axis
            The axis to reduce over. The default is to calculate over samples, i.e. axis=2.

        Returns
        -------
        TimeSeries
            A new TimeSeries with sum applied to the indicated axis.
        """
        new_data = self._xa.values.sum(axis=axis, keepdims=True)

        new_coords = self._get_agg_coords("components_sum", axis)

        new_xa = xr.DataArray(
            new_data,
            dims=self._xa.dims,
            coords=new_coords,
            attrs=(self._xa.attrs if axis != 1 else dict()),
        )
        return self.__class__(new_xa)

    def min(self, axis: int = 2) -> "TimeSeries":
        """
        Return a ``TimeSeries`` containing the min calculated over the specified axis.

        If we reduce over time (``axis=1``), the resulting ``TimeSeries`` will have length one and will use the first
        entry of the original ``time_index``. If we perform the calculation over the components (``axis=1``), the
        resulting single component will be renamed to "components_min".  When applied to the samples (``axis=2``),
        a deterministic ``TimeSeries`` is returned.

        If ``axis=1``, the static covariates and the hierarchy are discarded from the series.

        Parameters
        ----------
        axis
            The axis to reduce over. The default is to calculate over samples, i.e. axis=2.

        Returns
        -------
        TimeSeries
            A new TimeSeries with min applied to the indicated axis.
        """

        new_data = self._xa.values.min(axis=axis, keepdims=True)
        new_coords = self._get_agg_coords("components_min", axis)

        new_xa = xr.DataArray(
            new_data,
            dims=self._xa.dims,
            coords=new_coords,
            attrs=(self._xa.attrs if axis != 1 else dict()),
        )
        return self.__class__(new_xa)

    def max(self, axis: int = 2) -> "TimeSeries":
        """
        Return a ``TimeSeries`` containing the max calculated over the specified axis.

        If we reduce over time (``axis=1``), the resulting ``TimeSeries`` will have length one and will use the first
        entry of the original ``time_index``. If we perform the calculation over the components (``axis=1``), the
        resulting single component will be renamed to "components_max".  When applied to the samples (``axis=2``),
        a deterministic ``TimeSeries`` is returned.

        If ``axis=1``, the static covariates and the hierarchy are discarded from the series.

        Parameters
        ----------
        axis
            The axis to reduce over. The default is to calculate over samples, i.e. axis=2.

        Returns
        -------
        TimeSeries
            A new TimeSeries with max applied to the indicated axis.
        """
        new_data = self._xa.values.max(axis=axis, keepdims=True)
        new_coords = self._get_agg_coords("components_max", axis)

        new_xa = xr.DataArray(
            new_data,
            dims=self._xa.dims,
            coords=new_coords,
            attrs=(self._xa.attrs if axis != 1 else dict()),
        )
        return self.__class__(new_xa)

    def var(self, ddof: int = 1) -> "TimeSeries":
        """
        Return a deterministic ``TimeSeries`` containing the variance of each component
        (over the samples) of this stochastic ``TimeSeries``.

        This works only on stochastic series (i.e., with more than 1 sample)

        Parameters
        ----------
        ddof
            "Delta Degrees of Freedom": the divisor used in the calculation is N - ddof where N represents the
            number of elements. By default, ddof is 1.

        Returns
        -------
        TimeSeries
            The TimeSeries containing the variance for each component.
        """
        self._assert_stochastic()
        new_data = self._xa.values.var(axis=2, ddof=ddof, keepdims=True)
        new_xa = xr.DataArray(
            new_data, dims=self._xa.dims, coords=self._xa.coords, attrs=self._xa.attrs
        )
        return self.__class__(new_xa)

    def std(self, ddof: int = 1) -> "TimeSeries":
        """
        Return a deterministic ``TimeSeries`` containing the standard deviation of each component
        (over the samples) of this stochastic ``TimeSeries``.

        This works only on stochastic series (i.e., with more than 1 sample)

        Parameters
        ----------
        ddof
            "Delta Degrees of Freedom": the divisor used in the calculation is N - ddof where N represents the
            number of elements. By default, ddof is 1.

        Returns
        -------
        TimeSeries
            The TimeSeries containing the standard deviation for each component.
        """
        self._assert_stochastic()
        new_data = self._xa.values.std(axis=2, ddof=ddof, keepdims=True)
        new_xa = xr.DataArray(
            new_data, dims=self._xa.dims, coords=self._xa.coords, attrs=self._xa.attrs
        )
        return self.__class__(new_xa)

    def skew(self, **kwargs) -> "TimeSeries":
        """
        Return a deterministic ``TimeSeries`` containing the skew of each component
        (over the samples) of this stochastic ``TimeSeries``.

        This works only on stochastic series (i.e., with more than 1 sample)

        Parameters
        ----------
        kwargs
            Other keyword arguments are passed down to `scipy.stats.skew()`

        Returns
        -------
        TimeSeries
            The TimeSeries containing the skew for each component.
        """
        self._assert_stochastic()
        new_data = np.expand_dims(skew(self._xa.values, axis=2, **kwargs), axis=2)
        new_xa = xr.DataArray(
            new_data, dims=self._xa.dims, coords=self._xa.coords, attrs=self._xa.attrs
        )
        return self.__class__(new_xa)

    def kurtosis(self, **kwargs) -> "TimeSeries":
        """
        Return a deterministic ``TimeSeries`` containing the kurtosis of each component
        (over the samples) of this stochastic ``TimeSeries``.

        This works only on stochastic series (i.e., with more than 1 sample)

        Parameters
        ----------
        kwargs
            Other keyword arguments are passed down to `scipy.stats.kurtosis()`

        Returns
        -------
        TimeSeries
            The TimeSeries containing the kurtosis for each component.
        """
        self._assert_stochastic()
        new_data = np.expand_dims(kurtosis(self._xa.values, axis=2, **kwargs), axis=2)
        new_xa = xr.DataArray(
            new_data, dims=self._xa.dims, coords=self._xa.coords, attrs=self._xa.attrs
        )
        return self.__class__(new_xa)

    def quantile(self, quantile: float, **kwargs) -> "TimeSeries":
        """
        Return a deterministic ``TimeSeries`` containing the single desired quantile of each component
        (over the samples) of this stochastic ``TimeSeries``.

        The components in the new series are named "<component>_X", where "<component>"
        is the column name corresponding to this component, and "X" is the quantile value.
        The quantile columns represent the marginal distributions of the components of this series.

        This works only on stochastic series (i.e., with more than 1 sample)

        Parameters
        ----------
        quantile
            The desired quantile value. The value must be represented as a fraction
            (between 0 and 1 inclusive). For instance, `0.5` will return a TimeSeries
            containing the median of the (marginal) distribution of each component.
        kwargs
            Other keyword arguments are passed down to `numpy.quantile()`

        Returns
        -------
        TimeSeries
            The TimeSeries containing the desired quantile for each component.
        """
        return self.quantile_timeseries(quantile, **kwargs)

    """
    Dunder methods
    """

    def _combine_arrays(
        self,
        other: Union["TimeSeries", xr.DataArray, np.ndarray],
        combine_fn: Callable[[np.ndarray, np.ndarray], np.ndarray],
    ) -> "TimeSeries":
        """
        This is a helper function that allows us to combine this series with another one,
        directly applying an operation on their underlying numpy arrays.
        """

        if isinstance(other, TimeSeries):
            other_vals = other.data_array(copy=False).values
        elif isinstance(other, xr.DataArray):
            other_vals = other.values
        else:
            other_vals = other

        raise_if_not(
            self._xa.values.shape == other_vals.shape,
            "Attempted to perform operation on two TimeSeries of unequal shapes.",
            logger,
        )
        new_xa = self._xa.copy()
        new_xa.values = combine_fn(new_xa.values, other_vals)
        return self.__class__(new_xa)

    @classmethod
    def _fill_missing_dates(
        cls, xa: xr.DataArray, freq: Optional[str] = None
    ) -> xr.DataArray:
        """Return an xarray DataArray instance with missing dates inserted from an input xarray DataArray.
        The first dimension of the input DataArray `xa` has to be the time dimension.

        This requires either a provided `freq` or the possibility to infer a unique frequency (see
        `offset aliases <https://pandas.pydata.org/pandas-docs/stable/user_guide/timeseries.html#offset-aliases>`_
        for more info on supported frequencies) from the provided timestamps.

        Parameters
        ----------
        xa
            The xarray DataArray
        freq
            Optionally, a string representing the frequency of the Pandas DateTimeIndex to fill in the missing dates.

        Raises
        -------
        ValueError
            If `xa`'s DateTimeIndex contains less than 3 elements;
            if no unique frequency can be inferred from `xa`'s DateTimeIndex;
            if the resampled DateTimeIndex does not contain all dates from `xa` (see
                :meth:`_restore_xarray_from_frequency() <TimeSeries._restore_xarray_from_frequency>`)

        Returns
        -------
        xarray DataArray
            xarray DataArray with filled missing dates from `xa`
        """

        if freq is not None:
            return cls._restore_xarray_from_frequency(xa, freq)

        raise_if(
            len(xa) <= 2,
            "Input time series must be of (length>=3) when fill_missing_dates=True and freq=None.",
            logger,
        )

        time_dim = xa.dims[0]
        sorted_xa = (
            xa.copy()
            if xa.get_index(time_dim).is_monotonic_increasing
            else xa.sortby(time_dim)
        )
        time_index = sorted_xa.get_index(time_dim)

        offset_alias_info = (
            "For more information about frequency aliases, read "
            "https://pandas.pydata.org/pandas-docs/stable/user_guide/timeseries.html#offset-aliases"
        )

        step_size = 3
        n_dates = len(time_index)
        # this creates n steps containing 3 timestamps each; used to infer frequency of time_index
        steps = np.column_stack(
            [time_index[i : (n_dates - step_size + (i + 1))] for i in range(step_size)]
        )
        observed_freqs = {pd.infer_freq(step) for step in steps}
        observed_freqs.discard(None)

        raise_if_not(
            len(observed_freqs) == 1,
            f"Could not observe an inferred frequency. An explicit frequency must be evident over a span of at least "
            f"3 consecutive time stamps in the input data. {offset_alias_info}"
            if not len(observed_freqs)
            else f"Could not find a unique inferred frequency (not constant). Observed frequencies: {observed_freqs}. "
            f"If any of those is the actual frequency, try passing it with fill_missing_dates=True "
            f"and freq=your_frequency. {offset_alias_info}",
            logger,
        )

        freq = observed_freqs.pop()

        return cls._restore_xarray_from_frequency(sorted_xa, freq)

    @staticmethod
    def _restore_xarray_from_frequency(xa: xr.DataArray, freq: str) -> xr.DataArray:
        """Return an xarray DataArray instance that is resampled from an input xarray DataArray `xa` with frequency
        `freq`. `freq` should be the inferred or actual frequency of `xa`. All data from `xa` is maintained in the
        output DataArray at the corresponding dates. Any missing dates from `xa` will be inserted into the returned
        DataArray with np.nan values.

        The first dimension of the input DataArray `xa` has to be the time dimension.

        This requires a provided `freq` (see `offset aliases
        <https://pandas.pydata.org/pandas-docs/stable/user_guide/timeseries.html#offset-aliases>`_ for more info on
        supported frequencies).

        Parameters
        ----------
        xa
            The xarray DataArray
        freq
            A string representing the actual or inferred frequency of the Pandas DateTimeIndex from `xa`.

        Raises
        -------
        ValueError
            If the resampled DateTimeIndex does not contain all dates from `xa`

        Returns
        -------
        xarray DataArray
            xarray DataArray resampled from `xa` with `freq` including all data from `xa` and inserted missing dates
        """

        time_dim = xa.dims[0]
        sorted_xa = (
            xa.copy()
            if xa.get_index(time_dim).is_monotonic_increasing
            else xa.sortby(time_dim)
        )

        time_index = sorted_xa.get_index(time_dim)
        resampled_time_index = pd.Series(index=time_index, dtype="object").asfreq(freq)

        # check if new time index with inferred frequency contains all input data
        contains_all_data = time_index.isin(resampled_time_index.index).all()

        offset_alias_info = (
            "For more information about frequency aliases, read "
            "https://pandas.pydata.org/pandas-docs/stable/user_guide/timeseries.html#offset-aliases"
        )
        raise_if_not(
            contains_all_data,
            f"Could not correctly fill missing dates with the observed/passed frequency freq='{freq}'. "
            f"Not all input time stamps contained in the newly created TimeSeries. {offset_alias_info}",
            logger,
        )

        coords = {
            xa.dims[0]: pd.DatetimeIndex(resampled_time_index.index),
            xa.dims[1]: xa.coords[DIMS[1]],
        }

        # convert to float as for instance integer arrays cannot accept nans
        dtype = (
            xa.dtype
            if (
                np.issubdtype(xa.values.dtype, np.float32)
                or np.issubdtype(xa.values.dtype, np.float64)
            )
            else np.float64
        )
        resampled_xa = xr.DataArray(
            data=np.empty(
                shape=((len(resampled_time_index),) + xa.shape[1:]), dtype=dtype
            ),
            dims=xa.dims,
            coords=coords,
            attrs=xa.attrs,
        )
        resampled_xa[:] = np.nan
        resampled_xa[resampled_time_index.index.isin(time_index)] = sorted_xa.data
        return resampled_xa

    def _get_dim_name(self, axis: Union[int, str]) -> str:
        if isinstance(axis, int):
            if axis == 0:
                return self._time_dim
            elif axis == 1 or axis == 2:
                return DIMS[axis]
            else:
                raise_if(True, "If `axis` is an integer it must be between 0 and 2.")
        else:
            known_dims = (self._time_dim,) + DIMS[1:]
            raise_if_not(
                axis in known_dims,
                "`axis` must be a known dimension of this series: {}".format(
                    known_dims
                ),
            )
            return axis

    def _get_dim(self, axis: Union[int, str]) -> int:
        if isinstance(axis, int):
            raise_if_not(
                0 <= axis <= 2, "If `axis` is an integer it must be between 0 and 2."
            )
            return axis
        else:
            known_dims = (self._time_dim,) + DIMS[1:]
            raise_if_not(
                axis in known_dims,
                "`axis` must be a known dimension of this series: {}".format(
                    known_dims
                ),
            )
            return known_dims.index(axis)

    def __eq__(self, other):
        if isinstance(other, TimeSeries):
            return self._xa.equals(other.data_array(copy=False))
        return False

    def __ne__(self, other):
        return not self.__eq__(other)

    def __len__(self):
        return len(self._xa)

    def __add__(self, other):
        if isinstance(other, (int, float, np.integer)):
            xa_ = _xarray_with_attrs(
                self._xa + other, self.static_covariates, self.hierarchy
            )
            return self.__class__(xa_)
        elif isinstance(other, (TimeSeries, xr.DataArray, np.ndarray)):
            return self._combine_arrays(other, lambda s1, s2: s1 + s2)
        else:
            raise_log(
                TypeError(
                    "unsupported operand type(s) for + or add(): '{}' and '{}'.".format(
                        type(self).__name__, type(other).__name__
                    )
                ),
                logger,
            )

    def __radd__(self, other):
        return self + other

    def __sub__(self, other):
        if isinstance(other, (int, float, np.integer)):
            xa_ = _xarray_with_attrs(
                self._xa - other, self.static_covariates, self.hierarchy
            )
            return self.__class__(xa_)
        elif isinstance(other, (TimeSeries, xr.DataArray, np.ndarray)):
            return self._combine_arrays(other, lambda s1, s2: s1 - s2)
        else:
            raise_log(
                TypeError(
                    "unsupported operand type(s) for - or sub(): '{}' and '{}'.".format(
                        type(self).__name__, type(other).__name__
                    )
                ),
                logger,
            )

    def __rsub__(self, other):
        return other + (-self)

    def __mul__(self, other):
        if isinstance(other, (int, float, np.integer)):
            xa_ = _xarray_with_attrs(
                self._xa * other, self.static_covariates, self.hierarchy
            )
            return self.__class__(xa_)
        elif isinstance(other, (TimeSeries, xr.DataArray, np.ndarray)):
            return self._combine_arrays(other, lambda s1, s2: s1 * s2)
        else:
            raise_log(
                TypeError(
                    "unsupported operand type(s) for * or mul(): '{}' and '{}'.".format(
                        type(self).__name__, type(other).__name__
                    )
                ),
                logger,
            )

    def __rmul__(self, other):
        return self * other

    def __pow__(self, n):
        if isinstance(n, (int, float, np.integer)):
            raise_if(n < 0, "Attempted to raise a series to a negative power.", logger)
            xa_ = _xarray_with_attrs(
                self._xa ** float(n), self.static_covariates, self.hierarchy
            )
            return self.__class__(xa_)
        if isinstance(n, (TimeSeries, xr.DataArray, np.ndarray)):
            return self._combine_arrays(n, lambda s1, s2: s1**s2)  # elementwise power
        else:
            raise_log(
                TypeError(
                    "unsupported operand type(s) for ** or pow(): '{}' and '{}'.".format(
                        type(self).__name__, type(n).__name__
                    )
                ),
                logger,
            )

    def __truediv__(self, other):
        if isinstance(other, (int, float, np.integer)):
            if other == 0:
                raise_log(ZeroDivisionError("Cannot divide by 0."), logger)
            xa_ = _xarray_with_attrs(
                self._xa / other, self.static_covariates, self.hierarchy
            )
            return self.__class__(xa_)
        elif isinstance(other, (TimeSeries, xr.DataArray, np.ndarray)):
            if not (other.all_values(copy=False) != 0).all():
                raise_log(
                    ZeroDivisionError("Cannot divide by a TimeSeries with a value 0."),
                    logger,
                )
            return self._combine_arrays(other, lambda s1, s2: s1 / s2)
        else:
            raise_log(
                TypeError(
                    "unsupported operand type(s) for / or truediv(): '{}' and '{}'.".format(
                        type(self).__name__, type(other).__name__
                    )
                ),
                logger,
            )

    def __rtruediv__(self, n):
        return n * (self ** (-1))

    def __abs__(self):
        return self.__class__(abs(self._xa))

    def __neg__(self):
        return self.__class__(-self._xa)

    def __contains__(self, ts: Union[int, pd.Timestamp]) -> bool:
        return ts in self.time_index

    def __round__(self, n=None):
        return self.__class__(self._xa.round(n))

    def __lt__(self, other) -> xr.DataArray:
        if isinstance(other, (int, float, np.integer, np.ndarray, xr.DataArray)):
            return _xarray_with_attrs(
                self._xa < other, self.static_covariates, self.hierarchy
            )
        elif isinstance(other, TimeSeries):
            return _xarray_with_attrs(
                self._xa < other.data_array(copy=False),
                self.static_covariates,
                self.hierarchy,
            )
        else:
            raise_log(
                TypeError(
                    "unsupported operand type(s) for < : '{}' and '{}'.".format(
                        type(self).__name__, type(other).__name__
                    )
                ),
                logger,
            )

    def __gt__(self, other) -> xr.DataArray:

        if isinstance(other, (int, float, np.integer, np.ndarray, xr.DataArray)):
            return _xarray_with_attrs(
                self._xa > other, self.static_covariates, self.hierarchy
            )
        elif isinstance(other, TimeSeries):
            return _xarray_with_attrs(
                self._xa > other.data_array(copy=False),
                self.static_covariates,
                self.hierarchy,
            )
        else:
            raise_log(
                TypeError(
                    "unsupported operand type(s) for < : '{}' and '{}'.".format(
                        type(self).__name__, type(other).__name__
                    )
                ),
                logger,
            )

    def __le__(self, other) -> xr.DataArray:
        if isinstance(other, (int, float, np.integer, np.ndarray, xr.DataArray)):
            return _xarray_with_attrs(
                self._xa <= other, self.static_covariates, self.hierarchy
            )
        elif isinstance(other, TimeSeries):
            return _xarray_with_attrs(
                self._xa <= other.data_array(copy=False),
                self.static_covariates,
                self.hierarchy,
            )
        else:
            raise_log(
                TypeError(
                    "unsupported operand type(s) for < : '{}' and '{}'.".format(
                        type(self).__name__, type(other).__name__
                    )
                ),
                logger,
            )

    def __ge__(self, other) -> xr.DataArray:
        if isinstance(other, (int, float, np.integer, np.ndarray, xr.DataArray)):
            return _xarray_with_attrs(
                self._xa >= other, self.static_covariates, self.hierarchy
            )
        elif isinstance(other, TimeSeries):
            return _xarray_with_attrs(
                self._xa >= other.data_array(copy=False),
                self.static_covariates,
                self.hierarchy,
            )
        else:
            raise_log(
                TypeError(
                    "unsupported operand type(s) for < : '{}' and '{}'.".format(
                        type(self).__name__, type(other).__name__
                    )
                ),
                logger,
            )

    def __str__(self):
        return str(self._xa).replace("xarray.DataArray", "TimeSeries (DataArray)")

    def __repr__(self):
        return self._xa.__repr__().replace("xarray.DataArray", "TimeSeries (DataArray)")

    def _repr_html_(self):
        return self._xa._repr_html_().replace(
            "xarray.DataArray", "TimeSeries (DataArray)"
        )

    def __copy__(self, deep: bool = True):
        return self.copy()

    def __deepcopy__(self):
        return self.__class__(self._xa.copy())

    def __getitem__(
        self,
        key: Union[
            pd.DatetimeIndex,
            pd.RangeIndex,
            List[str],
            List[int],
            List[pd.Timestamp],
            str,
            int,
            pd.Timestamp,
            Any,
        ],
    ) -> "TimeSeries":
        """Allow indexing on darts TimeSeries.

        The supported index types are the following base types as a single value, a list or a slice:
        - pd.Timestamp -> return a TimeSeries corresponding to the value(s) at the given timestamp(s).
        - str -> return a TimeSeries including the column(s) (components) specified as str.
        - int -> return a TimeSeries with the value(s) at the given row (time) index.

        `pd.DatetimeIndex` and `pd.RangeIndex` are also supported and will return the corresponding value(s)
        at the provided time indices.

        .. warning::
            slices use pandas convention of including both ends of the slice.
        """

        def _check_dt():
            raise_if_not(
                self._has_datetime_index,
                "Attempted indexing a series with a DatetimeIndex or a timestamp, "
                "but the series uses a RangeIndex.",
                logger,
            )

        def _check_range():
            raise_if(
                self._has_datetime_index,
                "Attempted indexing a series with a RangeIndex, "
                "but the series uses a DatetimeIndex.",
                logger,
            )

        def _set_freq_in_xa(xa_: xr.DataArray):
            # mutates the DataArray to make sure it contains the freq
            if isinstance(xa_.get_index(self._time_dim), pd.DatetimeIndex):
                inferred_freq = xa_.get_index(self._time_dim).inferred_freq
                if inferred_freq is not None:
                    xa_.get_index(self._time_dim).freq = to_offset(inferred_freq)
                else:
                    xa_.get_index(self._time_dim).freq = self._freq

        adapt_covs_on_component = (
            True
            if self.has_static_covariates and len(self.static_covariates) > 1
            else False
        )

        # handle DatetimeIndex and RangeIndex:
        if isinstance(key, pd.DatetimeIndex):
            _check_dt()
            xa_ = self._xa.sel({self._time_dim: key})

            # indexing may discard the freq so we restore it...
            # TODO: unit-test this
            _set_freq_in_xa(xa_)

            return self.__class__(xa_)
        elif isinstance(key, pd.RangeIndex):
            _check_range()
            xa_ = self._xa.sel({self._time_dim: key})

            # sel() gives us an Int64Index. We have to set the RangeIndex.
            # see: https://github.com/pydata/xarray/issues/6256
            xa_ = xa_.assign_coords({self.time_dim: key})

            return self.__class__(xa_)

        # handle slices:
        elif isinstance(key, slice):
            if isinstance(key.start, str) or isinstance(key.stop, str):
                xa_ = self._xa.sel({DIMS[1]: key})
                # selecting components discards the hierarchy, if any
                xa_ = _xarray_with_attrs(
                    xa_,
                    xa_.attrs[STATIC_COV_TAG][key.start : key.stop]
                    if adapt_covs_on_component
                    else xa_.attrs[STATIC_COV_TAG],
                    None,
                )
                return self.__class__(xa_)
            elif isinstance(key.start, (int, np.int64)) or isinstance(
                key.stop, (int, np.int64)
            ):
                xa_ = self._xa.isel({self._time_dim: key})
                _set_freq_in_xa(
                    xa_
                )  # indexing may discard the freq so we restore it...
                return self.__class__(xa_)
            elif isinstance(key.start, pd.Timestamp) or isinstance(
                key.stop, pd.Timestamp
            ):
                _check_dt()

                # indexing may discard the freq so we restore it...
                xa_ = self._xa.sel({self._time_dim: key})
                _set_freq_in_xa(xa_)
                return self.__class__(xa_)

        # handle simple types:
        elif isinstance(key, str):
            # have to put key in a list not to drop the dimension
            xa_ = self._xa.sel({DIMS[1]: [key]})
            # selecting components discards the hierarchy, if any
            xa_ = _xarray_with_attrs(
                xa_,
                xa_.attrs[STATIC_COV_TAG].loc[[key]]
                if adapt_covs_on_component
                else xa_.attrs[STATIC_COV_TAG],
                None,
            )
            return self.__class__(xa_)
        elif isinstance(key, (int, np.int64)):
            xa_ = self._xa.isel({self._time_dim: [key]})

            # restore a RangeIndex if needed:
            time_idx = xa_.get_index(self._time_dim)
            if time_idx.is_integer() and not isinstance(time_idx, pd.RangeIndex):
                xa_ = xa_.assign_coords(
                    {self._time_dim: pd.RangeIndex(start=key, stop=key + 1)}
                )

            _set_freq_in_xa(xa_)  # indexing may discard the freq so we restore it...
            return self.__class__(xa_)
        elif isinstance(key, pd.Timestamp):
            _check_dt()

            # indexing may discard the freq so we restore it...
            xa_ = self._xa.sel({self._time_dim: [key]})
            _set_freq_in_xa(xa_)
            return self.__class__(xa_)

        # handle lists:
        if isinstance(key, list):
            if all(isinstance(s, str) for s in key):
                # when string(s) are provided, we consider it as (a list of) component(s)
                xa_ = self._xa.sel({DIMS[1]: key})
                xa_ = _xarray_with_attrs(
                    xa_,
                    xa_.attrs[STATIC_COV_TAG].loc[key]
                    if adapt_covs_on_component
                    else xa_.attrs[STATIC_COV_TAG],
                    None,
                )
                return self.__class__(xa_)
            elif all(isinstance(i, (int, np.int64)) for i in key):
                xa_ = self._xa.isel({self._time_dim: key})

                # indexing may discard the freq so we restore it...
                _set_freq_in_xa(xa_)

                orig_idx = self.time_index
                if isinstance(orig_idx, pd.RangeIndex):
                    # We have to restore a RangeIndex. But first we need to
                    # check the list is corresponding to a RangeIndex.
                    min_idx, max_idx = min(key), max(key)
                    raise_if_not(
                        key[0] == min_idx
                        and key[-1] == max_idx
                        and max_idx + 1 - min_idx == len(key),
                        "Indexing a TimeSeries with a list requires the list to contain monotically "
                        + "increasing integers with no gap.",
                    )
                    new_idx = orig_idx[min_idx : max_idx + 1]
                    xa_ = xa_.assign_coords({self._time_dim: new_idx})

                return self.__class__(xa_)

            elif all(isinstance(t, pd.Timestamp) for t in key):
                _check_dt()

                # indexing may discard the freq so we restore it...
                xa_ = self._xa.sel({self._time_dim: key})
                _set_freq_in_xa(xa_)
                return self.__class__(xa_)

        raise_log(IndexError("The type of your index was not matched."), logger)


def _xarray_with_attrs(xa_, static_covariates, hierarchy):
    """Return an DataArray instance with static covariates and hierarchy stored in the array's attributes.
    Warning: This is an inplace operation (mutable) and should only be called from within TimeSeries construction
    or to restore static covariates and hierarchy after operations in which they did not get transferred.
    """
    xa_.attrs[STATIC_COV_TAG] = static_covariates
    xa_.attrs[HIERARCHY_TAG] = hierarchy
    return xa_


def _concat_static_covs(series: Sequence["TimeSeries"]) -> Optional[pd.DataFrame]:
    """Concatenates static covariates along component dimension (rows of static covariates). For stacking or
    concatenating TimeSeries along component dimension (axis=1).

    Some context for stacking or concatenating two or more TimeSeries with static covariates:
        Concat along axis=0 (time)
            Along time dimension, we only take the static covariates of the first series (as static covariates are
            time-independent).
        Concat along axis=1 (components) or stacking
            Along component dimension, we either concatenate or transfer the static covariates of the series if one
            of below cases applies:
            1)  concatenate along component dimension (rows of static covariates) when for each series the number of
                static covariate components is equal to the number of components in the series. The static variable
                names (columns in series.static_covariates) must be identical across all series
            2)  if only the first series contains static covariates transfer only those
            3)  if `ignore_static_covarites=True` (with `concatenate()`), case 1) is ignored and only the static
                covariates of the first series are transferred
        Concat along axis=2 (samples)
            Along sample dimension, we only take the static covariates of the first series (as we components and
            time don't change).
    """

    if not any([ts.has_static_covariates for ts in series]):
        return None

    only_first = series[0].has_static_covariates and not any(
        [ts.has_static_covariates for ts in series[1:]]
    )
    all_have = all([ts.has_static_covariates for ts in series])

    raise_if_not(
        only_first or all_have,
        "Either none, only the first or all TimeSeries must have `static_covariates`.",
        logger,
    )

    if only_first:
        return series[0].static_covariates

    raise_if_not(
        all([len(ts.static_covariates) == ts.n_components for ts in series])
        and all(
            [
                ts.static_covariates.columns.equals(series[0].static_covariates.columns)
                for ts in series
            ]
        ),
        "Concatenation of multiple TimeSeries with static covariates requires all `static_covariates` "
        "DataFrames to have identical columns (static variable names), and the number of each TimeSeries' "
        "components must match the number of corresponding static covariate components (the number of rows "
        "in `series.static_covariates`).",
        logger,
    )

    return pd.concat(
        [ts.static_covariates for ts in series if ts.has_static_covariates], axis=0
    )


def _concat_hierarchy(series: Sequence["TimeSeries"]):
    """
    Used to concatenate the hierarchies of multiple TimeSeries, when concatenating series
    along axis 1 (components). This simply merges the hierarchy dictionaries.
    """
    concat_hierarchy = dict()
    for s in series:
        if s.has_hierarchy:
            concat_hierarchy.update(s.hierarchy)
    return None if len(concat_hierarchy) == 0 else concat_hierarchy


def concatenate(
    series: Sequence["TimeSeries"],
    axis: Union[str, int] = 0,
    ignore_time_axis: bool = False,
    ignore_static_covariates: bool = False,
    drop_hierarchy: bool = True,
):
    """Concatenates multiple ``TimeSeries`` along a given axis.

    ``axis`` can be an integer in (0, 1, 2) to denote (time, component, sample) or, alternatively,
    a string denoting the corresponding dimension of the underlying ``DataArray``.

    Parameters
    ----------
    series : Sequence[TimeSeries]
        sequence of ``TimeSeries`` to concatenate
    axis : Union[str, int]
        axis along which the series will be concatenated.
    ignore_time_axis : bool
        Allow concatenation even when some series do not have matching time axes.
        When done along component or sample dimensions, concatenation will work as long as the series
        have the same lengths (in this case the resulting series will have the time axis of the first
        provided series). When done along time dimension, concatenation will work even if the time axes
        are not contiguous (in this case, the resulting series will have a start time matching the start time
        of the first provided series). Default: False.
    ignore_static_covariates : bool
        whether to ignore all requirements for static covariate concatenation and only transfer the static covariates
        of the first TimeSeries element in `series` to the concatenated TimeSeries. Only effective when `axis=1`.
    drop_hierarchy : bool
        When `axis=1`, whether to drop hierarchy information. True by default. When False, the hierarchies will be
        "concatenated" as well (by merging the hierarchy dictionaries), which may cause issues if the component
        names of the resulting series and that of the merged hierarchy do not match.
        When `axis=0` or `axis=2`, the hierarchy of the first series is always kept.

    Return
    -------
    TimeSeries
        concatenated series
    """

    time_dims = [ts.time_dim for ts in series]
    if isinstance(axis, str):
        if axis == DIMS[1]:
            axis = 1
        elif axis == DIMS[2]:
            axis = 2
        else:
            raise_if_not(
                len(set(time_dims)) == 1 and axis == time_dims[0],
                "Unrecognised `axis` name. If `axis` denotes the time axis, all provided "
                "series must have the same time axis name (if that is not the case, try providing "
                "`axis=0` to concatenate along time dimension).",
            )
            axis = 0

    # At this point all series are supposed to have same time dim name
    time_dim_name = time_dims[0]

    da_sequence = [ts.data_array(copy=False) for ts in series]

    component_axis_equal = len({ts.width for ts in series}) == 1
    sample_axis_equal = len({ts.n_samples for ts in series}) == 1

    if axis == 0:
        # time
        raise_if(
            (not (component_axis_equal and sample_axis_equal)),
            "when concatenating along time dimension, the component and sample dimensions of all "
            "provided series must match.",
        )

        da_concat = xr.concat(da_sequence, dim=time_dim_name)

        # check, if timeseries are consecutive
        consecutive_time_axes = True
        for i in range(1, len(series)):
            if series[i - 1].end_time() + series[0].freq != series[i].start_time():
                consecutive_time_axes = False
                break

        if not consecutive_time_axes:
            raise_if_not(
                ignore_time_axis,
                "When concatenating over time axis, all series need to be contiguous"
                "in the time dimension. Use `ignore_time_axis=True` to override "
                "this behavior and concatenate the series by extending the time axis "
                "of the first series.",
            )

            from darts.utils.timeseries_generation import _generate_index

            tindex = _generate_index(
                start=series[0].start_time(),
                freq=series[0].freq_str,
                length=da_concat.shape[0],
            )

            da_concat = da_concat.assign_coords({time_dim_name: tindex})
            da_concat = _xarray_with_attrs(
                da_concat, series[0].static_covariates, series[0].hierarchy
            )

    else:
        time_axes_equal = all(
            list(
                map(
                    lambda t: t[0].has_same_time_as(t[1]), zip(series[0:-1], series[1:])
                )
            )
        )
        time_axes_ok = (
            time_axes_equal
            if not ignore_time_axis
            else len({len(ts) for ts in series}) == 1
        )

        raise_if_not(
            (
                time_axes_ok
                and (
                    (axis == 1 and sample_axis_equal)
                    or (axis == 2 and component_axis_equal)
                )
            ),
            "When concatenating along component or sample dimensions, all the series must have the same time "
            "axes (unless `ignore_time_axis` is True), or time axes of same lengths (if `ignore_time_axis` is "
            "True), and all series must have the same number of samples (if concatenating along component "
            "dimension), or the same number of components (if concatenating along sample dimension).",
        )

        # we concatenate raw values using Numpy because not all series might have the same time axes
        # and joining using xarray.concatenate() won't work in some cases
        concat_vals = np.concatenate([da.values for da in da_sequence], axis=axis)

        if axis == 1:
            # When concatenating along component dimension, we have to re-create a component index
            # we rely on the factory method of TimeSeries to disambiguate names later on if needed.
            component_index = pd.Index(
                [c for cl in [ts.components for ts in series] for c in cl]
            )
            static_covariates = (
                _concat_static_covs(series)
                if not ignore_static_covariates
                else series[0].static_covariates
            )
            hierarchy = None if drop_hierarchy else _concat_hierarchy(series)
        else:
            component_index = da_sequence[0].get_index(DIMS[1])
            static_covariates = series[0].static_covariates
            hierarchy = series[0].hierarchy

        da_concat = xr.DataArray(
            concat_vals,
            dims=(time_dim_name,) + DIMS[-2:],
            coords={time_dim_name: series[0].time_index, DIMS[1]: component_index},
            attrs={STATIC_COV_TAG: static_covariates, HIERARCHY_TAG: hierarchy},
        )

    return TimeSeries.from_xarray(da_concat, fill_missing_dates=False)<|MERGE_RESOLUTION|>--- conflicted
+++ resolved
@@ -106,13 +106,8 @@
             or np.issubdtype(val_dtype, np.float64)
             or np.issubdtype(val_dtype, np.float32)
         ):
-<<<<<<< HEAD
-            logger.warn(
+            logger.warning(
                 "TimeSeries is using a numeric type different from np.float16, np.float32 or np.float64. "
-=======
-            logger.warning(
-                "TimeSeries is using a numeric type different from np.float32 or np.float64. "
->>>>>>> d2f74b89
                 "Not all functionalities may work properly. It is recommended casting your data to floating "
                 "point numbers before using TimeSeries."
             )
