from types import SimpleNamespace
from typing import Any, Callable, Dict, Optional, Sequence, Set, Tuple, Union

try:
    from typing import Literal
except ImportError:
    from typing_extensions import Literal

import inspect

import numpy as np
import pandas as pd
from numpy.typing import ArrayLike

from darts.logging import get_logger, raise_if_not, raise_log
from darts.timeseries import TimeSeries
from darts.utils.ts_utils import get_series_seq_type, series2seq
from darts.utils.utils import generate_index

logger = get_logger(__name__)

TimeIndex = Union[
    pd.DatetimeIndex,
    pd.RangeIndex,
    Tuple[int, int],
    Tuple[pd.Timestamp, pd.Timestamp],
]


def _historical_forecasts_general_checks(model, series, kwargs):
    """
    Performs checks common to ForecastingModel and RegressionModel backtest() methods

    Parameters
    ----------
    model
        The forecasting model.
    series
        Either series when called from ForecastingModel, or target_series if called from RegressionModel
    signature_params
        A dictionary of the signature parameters of the calling method, to get the default values
        Typically would be signature(self.backtest).parameters
    kwargs
        Params specified by the caller of backtest(), they take precedence over the arguments' default values
    """
    # parse kwargs
    n = SimpleNamespace(**kwargs)

    # check forecast horizon
    raise_if_not(
        n.forecast_horizon > 0,
        "The provided forecasting horizon must be a positive integer.",
        logger,
    )

    # check stride
    raise_if_not(
        n.stride > 0,
        "The provided stride parameter must be a positive integer.",
        logger,
    )

    series = series2seq(series)

    if n.start is not None:
        # check start parameter in general (non series dependent)
        if not isinstance(n.start, (float, int, np.int64, pd.Timestamp)):
            raise_log(
                TypeError(
                    "`start` must be either `float`, `int`, `pd.Timestamp` or `None`."
                ),
                logger,
            )

        if n.start_format not in ["position", "value"]:
            raise_log(
                ValueError(
                    f"`start_format` must be on of ['position', 'value']. Received '{n.start_format}'."
                )
            )
        if n.start_format == "position":
            raise_if_not(
                isinstance(n.start, (int, np.int64)),
                f"Since `start_format='position'`, `start` must be an integer, received {type(n.start)}.",
                logger,
            )

        if isinstance(n.start, float):
            raise_if_not(
                0.0 <= n.start <= 1.0,
                "if `start` is a float, must be between 0.0 and 1.0.",
                logger,
            )

        # verbose error messages
        if not isinstance(n.start, pd.Timestamp):
            start_value_msg = f"`start` value `{n.start}` corresponding to timestamp"
        else:
            start_value_msg = "`start` time"
        for idx, series_ in enumerate(series):
            # check specifically for int and Timestamp as error by `get_timestamp_at_point` is too generic
            if isinstance(n.start, pd.Timestamp):
                if n.start > series_.end_time():
                    raise_log(
                        ValueError(
                            f"`start` time `{n.start}` is after the last timestamp `{series_.end_time()}` of the "
                            f"series at index: {idx}."
                        ),
                        logger,
                    )
                elif n.start < series_.start_time():
                    raise_log(
                        ValueError(
                            f"`start` time `{n.start}` is before the first timestamp `{series_.start_time()}` of the "
                            f"series at index: {idx}."
                        ),
                        logger,
                    )
            elif isinstance(n.start, (int, np.int64)):
                out_of_bound_error = False
                if n.start_format == "position":
                    if (n.start > 0 and n.start >= len(series_)) or (
                        n.start < 0 and np.abs(n.start) > len(series_)
                    ):
                        out_of_bound_error = True
                elif series_.has_datetime_index:
                    if n.start >= len(series_):
                        out_of_bound_error = True
                elif n.start < series_.time_index[0]:
                    raise_log(
                        ValueError(
                            f"`start` index `{n.start}` is smaller than the first index `{series_.time_index[0]}` "
                            f"for series at index: {idx}."
                        ),
                        logger,
                    )
                elif n.start > series_.time_index[-1]:
                    raise_log(
                        ValueError(
                            f"`start` index `{n.start}` is larger than the last index `{series_.time_index[-1]}` "
                            f"for series at index: {idx}."
                        ),
                        logger,
                    )

                if out_of_bound_error:
                    raise_log(
                        ValueError(
                            f"`start` index `{n.start}` is out of bounds for series of length {len(series_)} "
                            f"at index: {idx}."
                        ),
                        logger,
                    )

            if n.start_format == "value":
                start = series_.get_timestamp_at_point(n.start)
            else:
                start = series_.time_index[n.start]

            if n.retrain is not False and start == series_.start_time():
                raise_log(
                    ValueError(
                        f"{start_value_msg} `{start}` is the first timestamp of the series {idx}, resulting in an "
                        f"empty training set."
                    ),
                    logger,
                )

            # check that overlap_end and start together form a valid combination
            overlap_end = n.overlap_end
            if (
                not overlap_end
                and start + (series_.freq * (n.forecast_horizon - 1)) not in series_
            ):
                raise_log(
                    ValueError(
                        f"{start_value_msg} `{start}` is too late in the series {idx} to make any predictions with "
                        f"`overlap_end` set to `False`."
                    ),
                    logger,
                )

    # check direct likelihood parameter prediction before fitting a model
    if n.predict_likelihood_parameters:
        if not model.supports_likelihood_parameter_prediction:
            raise_log(
                ValueError(
                    f"Model `{model.__class__.__name__}` does not support `predict_likelihood_parameters=True`. "
                    f"Either the model does not support likelihoods, or no `likelihood` was used at model "
                    f"creation."
                )
            )
        if n.num_samples != 1:
            raise_log(
                ValueError(
                    f"`predict_likelihood_parameters=True` is only supported for `num_samples=1`, "
                    f"received {n.num_samples}."
                ),
                logger,
            )

        if (
            model.output_chunk_length is not None
            and n.forecast_horizon > model.output_chunk_length
        ):
            raise_log(
                ValueError(
                    "`predict_likelihood_parameters=True` is only supported for `forecast_horizon` smaller than or "
                    "equal to model's `output_chunk_length`."
                ),
                logger,
            )


def _historical_forecasts_sanitize_kwargs(
    model,
    fit_kwargs: Optional[Dict[str, Any]],
    predict_kwargs: Optional[Dict[str, Any]],
    retrain: bool,
    show_warnings: bool,
) -> Tuple[Dict[str, Any], Dict[str, Any]]:
    """Convert kwargs to dictionary, check that their content is compatible with called methods."""
    hfc_args = set(inspect.signature(model.historical_forecasts).parameters)
    # replace `forecast_horizon` with `n`
    hfc_args = hfc_args - {"forecast_horizon"}
    hfc_args = hfc_args.union({"n"})

    if fit_kwargs is None:
        fit_kwargs = dict()
    elif retrain:
        fit_kwargs = _historical_forecasts_check_kwargs(
            hfc_args=hfc_args,
            name_kwargs="fit_kwargs",
            dict_kwargs=fit_kwargs,
        )
    elif show_warnings:
        logger.warning(
            "`fit_kwargs` was provided with `retrain=False`, the argument will be ignored."
        )

    if predict_kwargs is None:
        predict_kwargs = dict()
    else:
        predict_kwargs = _historical_forecasts_check_kwargs(
            hfc_args=hfc_args,
            name_kwargs="predict_kwargs",
            dict_kwargs=predict_kwargs,
        )
    return fit_kwargs, predict_kwargs


def _historical_forecasts_check_kwargs(
    hfc_args: Set[str],
    name_kwargs: str,
    dict_kwargs: Dict[str, Any],
) -> Dict[str, Any]:
    """
    Return the kwargs dict without the arguments unsupported by the model method.

    Raise a warning if some argument are not supported and an exception if some arguments interfere with
    historical_forecasts logic.
    """
    invalid_args = set(dict_kwargs).intersection(hfc_args)
    if len(invalid_args) > 0:
        raise_log(
            ValueError(
                f"The following parameters cannot be passed in `{name_kwargs}`: {invalid_args}. "
                f"Make sure to pass them explicitly to the function/method."
            ),
            logger,
        )
    return dict_kwargs


def _historical_forecasts_start_warnings(
    idx: int,
    start: Union[pd.Timestamp, int],
    start_time_: Union[int, pd.Timestamp],
    historical_forecasts_time_index: TimeIndex,
):
    """Warnings when start value provided by user is not within the forecastable indexes boundaries"""
    if not isinstance(start, pd.Timestamp):
        start_value_msg = f"value `{start}` corresponding to timestamp `{start_time_}`"
    else:
        start_value_msg = f"time `{start_time_}`"

    if start_time_ < historical_forecasts_time_index[0]:
        logger.warning(
            f"`start` {start_value_msg} is before the first predictable/trainable historical "
            f"forecasting point for series at index: {idx}. Ignoring `start` for this series and "
            f"beginning at first trainable/predictable time: {historical_forecasts_time_index[0]}. "
            f"To hide these warnings, set `show_warnings=False`."
        )
    else:
        logger.warning(
            f"`start` {start_value_msg} is after the last trainable/predictable historical "
            f"forecasting point for series at index: {idx}. This would results in empty historical "
            f"forecasts. Ignoring `start` for this series and beginning at first trainable/"
            f"predictable time: {historical_forecasts_time_index[0]}. Non-empty forecasts can be "
            f"generated by setting `start` value to times between (including): "
            f"{historical_forecasts_time_index[0], historical_forecasts_time_index[-1]}. "
            f"To hide these warnings, set `show_warnings=False`."
        )


def _get_historical_forecastable_time_index(
    model,
    series: TimeSeries,
    forecast_horizon: int,
    overlap_end: bool,
    past_covariates: Optional[TimeSeries] = None,
    future_covariates: Optional[TimeSeries] = None,
    is_training: Optional[bool] = False,
    reduce_to_bounds: bool = False,
) -> Union[
    pd.DatetimeIndex,
    pd.RangeIndex,
    Tuple[int, int],
    Tuple[pd.Timestamp, pd.Timestamp],
    None,
]:
    """
    Private function that returns the largest time_index representing the subset of each timestamps
    for which historical forecasts can be made, given the model's properties, the training series
    and the covariates.
        - If ``None`` is returned, there is no point where a forecast can be made.
        - If ``is_training=False``, it returns the time_index subset of predictable timestamps
        (can be used as first step of a forecast; noted `t_0`).
        - If ``is_training=True``, it returns the time_index subset of trainable timestamps. A timestamp is
        considered trainable if the point is predictable after fitting the model on the stamps preceeding it.

    Additionally, it accounts for auto-regression (forecast_horizon > model.output_chunk_length , and overlap_end.
        - In case of auto-regression, we have to step back the last possible predictable/trainable time step if the
          covariates are too short
        - In case overlap_end=False, the latest possible predictable/trainable time step is shifted back if a
          prediction starting from that point would go beyond the end of `series`.

    Note: the returned steps are valid "forecast start" but don't necessarily correspond to the effective time index
    of the generated forecast, notably because of the `output_chunk_shift` parameter.

    Parameters
    ----------
    series
        A target series.
    forecast_horizon
        The forecast horizon for the predictions.
    overlap_end
        Whether the returned forecasts can go beyond the series' end or not.
    past_covariates
        Optionally, a past covariates.
    future_covariates
        Optionally, a future covariates.
    is_training
        Whether the returned time_index should be taking into account the training.
    reduce_to_bounds
        Whether to only return the minimum and maximum historical forecastable index

    Returns
    -------
    Union[pd.DatetimeIndex, pd.RangeIndex, Tuple[int, int], Tuple[pd.Timestamp, pd.Timestamp], None]
        The longest time_index that can be used for historical forecasting, either as a range or a tuple.

    Examples
    --------
    >>> model = LinearRegressionModel(lags=3, output_chunk_length=2)
    >>> model.fit(train_series)
    >>> series = TimeSeries.from_times_and_values(pd.date_range('2000-01-01', '2000-01-10'), np.arange(10))
    >>> model._get_historical_forecastable_time_index(series=series, is_training=False, forecast_horizon=1)
    DatetimeIndex(
            ['2000-01-04', '2000-01-05', '2000-01-06', '2000-01-07', '2000-01-08', '2000-01-09', '2000-01-10'],
            dtype='datetime64[ns]', freq='D'
    )
    >>> model._get_historical_forecastable_time_index(series=series, is_training=True)
    DatetimeIndex(['2000-01-06', '2000-01-08', '2000-01-09', '2000-01-10'], dtype='datetime64[ns]', freq='D')
    >>> model = NBEATSModel(input_chunk_length=3, output_chunk_length=3)
    >>> model.fit(train_series, train_past_covariates)
    >>> series = TimeSeries.from_times_and_values(pd.date_range('2000-10-01', '2000-10-09'), np.arange(8))
    >>> past_covariates = TimeSeries.from_times_and_values(
    >>>     pd.date_range('2000-10-03', '2000-10-20'),
    >>>     np.arange(18)
    >>> )
    >>> model._get_historical_forecastable_time_index(
    >>>     series=series,
    >>>     past_covariates=past_covariates,
    >>>     is_training=False,
    >>>     forecast_horizon=1,
    >>> )
    DatetimeIndex(['2000-10-06', '2000-10-07', '2000-10-08', '2000-10-09'], dtype='datetime64[ns]', freq='D')
    >>>  # Only one point is trainable; it corresponds to the first point after we reach a common subset of
    >>> # timestamps of training_sample_length length.
    >>> model._get_historical_forecastable_time_index(
    >>>     series=series,
    >>>     past_covariates=past_covariates,
    >>>     is_training=True,
    >>> )
    DatetimeIndex(['2000-10-09'], dtype='datetime64[ns]', freq='D')
    """

    (
        min_target_lag,
        max_target_lag,
        min_past_cov_lag,
        max_past_cov_lag,
        min_future_cov_lag,
        max_future_cov_lag,
        output_chunk_shift,
        max_target_lag_train,
    ) = model.extreme_lags

    # max_target_lag < 0 are local models which can predict for n (horizon) -> infinity (no auto-regression)
    is_autoregression = (
        max_target_lag >= 0
        and forecast_horizon > max_target_lag - output_chunk_shift + 1
    )

    if min_target_lag is None:
        min_target_lag = 0

    if is_training and max_target_lag_train is not None:
        # the output lag/window can be different for train and predict modes
        output_lag = max_target_lag_train
    else:
        output_lag = max_target_lag

    # longest possible time index for target
    if is_training:
<<<<<<< HEAD
        # shift forward by the minimum length requirements of the model
        # shift back by output_chunk_shift so that `start` correspond to the first valid t0,
        # not the first position that is going to be effectively forecasted.
        shift_tg_start = model.min_train_series_length - output_chunk_shift
=======
        start = (
            series.start_time()
            + (output_lag - output_chunk_shift - min_target_lag + 1) * series.freq
        )
>>>>>>> 6f13a2f1
    else:
        # enough target length for the first forecasted positions
        shift_tg_start = -min_target_lag
    start = series.start_time() + shift_tg_start * series.freq
    # since the lags are negative or None, the timestamp after the end of the index can also be forecasted
    end = series.end_time() + 1 * series.freq

    intersect_ = (start, end)

    # possible timesteps based on past covariates index and associated lags
    if (min_past_cov_lag is not None) and (past_covariates is not None):
        if is_training:
<<<<<<< HEAD
            # max_target_lag - output_chunk_shift + 1 = output_chunk_length
            shift_pc_start = (
                max_target_lag
                - output_chunk_shift
                + 1
                - min_past_cov_lag
                + model.min_train_samples
                - 1
=======
            start_pc = (
                past_covariates.start_time()
                + (output_lag - output_chunk_shift - min_past_cov_lag + 1)
                * past_covariates.freq
>>>>>>> 6f13a2f1
            )
        else:
            # need enough past covariates for the first forecasted position
            shift_pc_start = -min_past_cov_lag
        start_pc = past_covariates.start_time() + shift_pc_start * past_covariates.freq

        shift_pc_end = max_past_cov_lag
        if is_autoregression:
            # we step back in case of auto-regression
            shift_pc_end += forecast_horizon - (max_target_lag - output_chunk_shift + 1)
        end_pc = past_covariates.end_time() - shift_pc_end * past_covariates.freq

        intersect_ = (
            max([intersect_[0], start_pc]),
            min([intersect_[1], end_pc]),
        )

    # possible timesteps based on future covariates index and associated lags
    if (min_future_cov_lag is not None) and (future_covariates is not None):
        if is_training:
<<<<<<< HEAD
            # max_target_lag - output_chunk_shift + 1 = output_chunk_length
            shift_fc_start = (
                max_target_lag
                - output_chunk_shift
                + 1
                - min_future_cov_lag
                + model.min_train_samples
                - 1
=======
            start_fc = (
                future_covariates.start_time()
                + (output_lag - output_chunk_shift - min_future_cov_lag + 1)
                * future_covariates.freq
>>>>>>> 6f13a2f1
            )
        else:
            shift_fc_start = -min_future_cov_lag
        start_fc = (
            future_covariates.start_time() + shift_fc_start * future_covariates.freq
        )

        shift_fc_end = max_future_cov_lag
        if is_autoregression:
            # we step back in case of auto-regression
            shift_fc_end += forecast_horizon - (max_target_lag - output_chunk_shift + 1)
        end_fc = future_covariates.end_time() - shift_fc_end * future_covariates.freq

        intersect_ = (
            max([intersect_[0], start_fc]),
            min([intersect_[1], end_fc]),
        )

    # overlap_end = False -> predictions must not go beyond end of target series
    if (
        not overlap_end
        and intersect_[1] + (forecast_horizon + output_chunk_shift - 1) * series.freq
        > series.end_time()
    ):
        intersect_ = (
            intersect_[0],
            end - (forecast_horizon + output_chunk_shift) * series.freq,
        )

    # end comes before the start
    if intersect_[1] < intersect_[0]:
        return None

    # if RegressionModel is not multi_models, it looks further in the past for the first forecast
    is_multi_models = getattr(model, "multi_models", None)
    if (not is_training) and is_multi_models is not None and (not is_multi_models):
        intersect_ = (
            intersect_[0] + (model.output_chunk_length - 1) * series.freq,
            intersect_[1],
        )

    # generate an index
    if not reduce_to_bounds:
        intersect_ = generate_index(
            start=intersect_[0], end=intersect_[1], freq=series.freq
        )

    return intersect_ if len(intersect_) > 0 else None


def _adjust_historical_forecasts_time_index(
    series: TimeSeries,
    series_idx: int,
    historical_forecasts_time_index: TimeIndex,
    start: Optional[Union[pd.Timestamp, float, int]],
    start_format: Literal["position", "value"],
    show_warnings: bool,
) -> TimeIndex:
    """Shrink the beginning of the historical forecasts time index based on the value of `start`."""
    # when applicable, shift the start of the forecastable index based on `start`
    if start is not None:
        if start_format == "value":
            start_time_ = series.get_timestamp_at_point(start)
        else:
            start_time_ = series.time_index[start]
        # ignore user-defined `start`
        if (
            not historical_forecasts_time_index[0]
            <= start_time_
            <= historical_forecasts_time_index[-1]
        ):
            if show_warnings:
                _historical_forecasts_start_warnings(
                    idx=series_idx,
                    start=start,
                    start_time_=start_time_,
                    historical_forecasts_time_index=historical_forecasts_time_index,
                )
        else:
            historical_forecasts_time_index = (
                max(historical_forecasts_time_index[0], start_time_),
                historical_forecasts_time_index[1],
            )

    return historical_forecasts_time_index


def _get_historical_forecast_predict_index(
    model,
    series: TimeSeries,
    series_idx: int,
    past_covariates: Optional[TimeSeries],
    future_covariates: Optional[TimeSeries],
    forecast_horizon: int,
    overlap_end: bool,
) -> TimeIndex:
    """Obtain the boundaries of the predictable time indices, raise an exception if None"""
    historical_forecasts_time_index = _get_historical_forecastable_time_index(
        model=model,
        series=series,
        forecast_horizon=forecast_horizon,
        overlap_end=overlap_end,
        past_covariates=past_covariates,
        future_covariates=future_covariates,
        is_training=False,
        reduce_to_bounds=True,
    )

    if historical_forecasts_time_index is None:
        raise_log(
            ValueError(
                "Cannot build a single input for prediction with the provided model, "
                f"`series` and `*_covariates` at series index: {series_idx}. The minimum "
                "prediction input time index requirements were not met. "
                "Please check the time index of `series` and `*_covariates`."
            )
        )

    return historical_forecasts_time_index


def _get_historical_forecast_train_index(
    model,
    series: TimeSeries,
    series_idx: int,
    past_covariates: Optional[TimeSeries],
    future_covariates: Optional[TimeSeries],
    forecast_horizon: int,
    overlap_end: bool,
) -> TimeIndex:
    """
    Obtain the boundaries of the time indices usable for training, raise an exception if training is required and
    no indices are available.
    """
    historical_forecasts_time_index = _get_historical_forecastable_time_index(
        model=model,
        series=series,
        forecast_horizon=forecast_horizon,
        overlap_end=overlap_end,
        past_covariates=past_covariates,
        future_covariates=future_covariates,
        is_training=True,
        reduce_to_bounds=True,
    )

    if not model._fit_called and historical_forecasts_time_index is None:
        raise_log(
            ValueError(
                "Cannot build a single input for training with the provided untrained model, "
                f"`series` and `*_covariates` at series index: {series_idx}. The minimum "
                "training input time index requirements were not met. "
                "Please check the time index of `series` and `*_covariates`."
            ),
            logger,
        )

    return historical_forecasts_time_index


def _reconciliate_historical_time_indices(
    model,
    historical_forecasts_time_index_predict: TimeIndex,
    historical_forecasts_time_index_train: TimeIndex,
    series: TimeSeries,
    series_idx: int,
    retrain: Union[bool, int, Callable[..., bool]],
    train_length: Optional[int],
    show_warnings: bool,
) -> Tuple[TimeIndex, Optional[int]]:
    """Depending on the value of retrain, select which time indices will be used during the historical forecasts."""
    train_length_ = None
    if isinstance(retrain, Callable):
        # retain the longer time index, anything can happen
        if (
            historical_forecasts_time_index_train is not None
            and historical_forecasts_time_index_train[0]
            < historical_forecasts_time_index_predict[0]
        ):
            historical_forecasts_time_index = historical_forecasts_time_index_train
        else:
            historical_forecasts_time_index = historical_forecasts_time_index_predict
    elif retrain:
        historical_forecasts_time_index = historical_forecasts_time_index_train
    else:
        historical_forecasts_time_index = historical_forecasts_time_index_predict

    # compute the maximum forecasts time index assuming that `start=None`
    if retrain or (not model._fit_called):
        if train_length and train_length <= len(series):
            train_length_ = train_length
            # shift the start when `train_length > model.min_train_series_length`
            step_ahead = max(train_length - model.min_train_series_length, 0)
            if step_ahead:
                historical_forecasts_time_index = (
                    historical_forecasts_time_index[0] + step_ahead * series.freq,
                    historical_forecasts_time_index[-1],
                )
        # if train_length is too long compared to the series, fallback to the default behavior (minimum requirements)
        elif train_length and train_length > len(series):
            if show_warnings:
                logger.warning(
                    f"`train_length` is larger than the length of series at index: {series_idx}. "
                    f"Ignoring `train_length` and using default behavior where all available time steps up "
                    f"until the end of the expanding training set. "
                    f"To hide these warnings, set `show_warnings=False`."
                )

            train_length_ = None

    return historical_forecasts_time_index, train_length_


def _get_historical_forecast_boundaries(
    model,
    series: TimeSeries,
    series_idx: int,
    past_covariates: Optional[TimeSeries],
    future_covariates: Optional[TimeSeries],
    start: Optional[Union[pd.Timestamp, float, int]],
    start_format: Literal["position", "value"],
    forecast_horizon: int,
    overlap_end: bool,
    freq: pd.DateOffset,
    show_warnings: bool = True,
) -> Tuple[Any, ...]:
    """
    Based on the boundaries of the forecastable time index, generates the boundaries of each covariates using the lags.

    For TimeSeries with a RangeIndex, the boundaries are converted to positional indexes to slice the array
    appropriately when start > 0.

    When applicable, move the start boundaries to the value provided by the user.
    """
    # obtain forecastable indexes boundaries, as values from the time index
    historical_forecasts_time_index = _get_historical_forecast_predict_index(
        model,
        series,
        series_idx,
        past_covariates,
        future_covariates,
        forecast_horizon,
        overlap_end,
    )

    # adjust boundaries based on start and forecast_horizon
    historical_forecasts_time_index = _adjust_historical_forecasts_time_index(
        series=series,
        series_idx=series_idx,
        historical_forecasts_time_index=historical_forecasts_time_index,
        start=start,
        start_format=start_format,
        show_warnings=show_warnings,
    )

    # re-adjust the slicing indexes to account for the lags
    # `max_target_lag_train` is redundant, since optimized hist fc is running in predict mode only
    (
        min_target_lag,
        _,
        min_past_cov_lag,
        max_past_cov_lag,
        min_future_cov_lag,
        max_future_cov_lag,
        output_chunk_shift,
        max_target_lag_train,
    ) = model.extreme_lags

    # target lags are <= 0
    hist_fct_tgt_start, hist_fct_tgt_end = historical_forecasts_time_index
    if min_target_lag is not None:
        hist_fct_tgt_start += min_target_lag * freq
    hist_fct_tgt_end -= 1 * freq
    # past lags are <= 0
    hist_fct_pc_start, hist_fct_pc_end = historical_forecasts_time_index
    if min_past_cov_lag is not None:
        hist_fct_pc_start += min_past_cov_lag * freq
    if max_past_cov_lag is not None:
        hist_fct_pc_end += max_past_cov_lag * freq
    # future lags can be anything
    hist_fct_fc_start, hist_fct_fc_end = historical_forecasts_time_index
    if min_future_cov_lag is not None:
        hist_fct_fc_start += min_future_cov_lag * freq
    if max_future_cov_lag is not None:
        hist_fct_fc_end += max_future_cov_lag * freq

    # convert actual integer index values (points) to positional index, make end bound inclusive
    if series.has_range_index:
        hist_fct_tgt_start = series.get_index_at_point(hist_fct_tgt_start)
        hist_fct_tgt_end = series.get_index_at_point(hist_fct_tgt_end) + 1
        if past_covariates is not None:
            hist_fct_pc_start = past_covariates.get_index_at_point(hist_fct_pc_start)
            hist_fct_pc_end = past_covariates.get_index_at_point(hist_fct_pc_end) + 1
        else:
            hist_fct_pc_start, hist_fct_pc_end = None, None
        if future_covariates is not None:
            hist_fct_fc_start = future_covariates.get_index_at_point(hist_fct_fc_start)
            hist_fct_fc_end = future_covariates.get_index_at_point(hist_fct_fc_end) + 1
        else:
            hist_fct_fc_start, hist_fct_fc_end = None, None

    return (
        historical_forecasts_time_index[0],
        historical_forecasts_time_index[1],
        hist_fct_tgt_start,
        hist_fct_tgt_end,
        hist_fct_pc_start,
        hist_fct_pc_end,
        hist_fct_fc_start,
        hist_fct_fc_end,
    )


def _check_optimizable_historical_forecasts_global_models(
    model,
    forecast_horizon: int,
    retrain: Union[bool, int, Callable[..., bool]],
    show_warnings: bool,
    allow_autoregression: bool,
) -> bool:
    """
    Historical forecast can be optimized only if `retrain=False`. If `allow_autoregression=False`, historical forecasts
    can be optimized only if `forecast_horizon <= model.output_chunk_length` (no auto-regression required).
    """

    retrain_off = (retrain is False) or (retrain == 0)
    is_autoregressive = forecast_horizon > model.output_chunk_length
    if retrain_off and (
        not is_autoregressive or (is_autoregressive and allow_autoregression)
    ):
        return True

    if show_warnings:
        if not retrain_off:
            logger.warning(
                "`enable_optimization=True` is ignored because `retrain` is not `False` or `0`."
                "To hide this warning, set `show_warnings=False` or `enable_optimization=False`."
            )
        if is_autoregressive:
            logger.warning(
                "`enable_optimization=True` is ignored because `forecast_horizon > model.output_chunk_length`."
                "To hide this warning, set `show_warnings=False` or `enable_optimization=False`."
            )

    return False


def _process_historical_forecast_input(
    model,
    series: Union[TimeSeries, Sequence[TimeSeries]],
    past_covariates: Optional[Union[TimeSeries, Sequence[TimeSeries]]] = None,
    future_covariates: Optional[Union[TimeSeries, Sequence[TimeSeries]]] = None,
    forecast_horizon: int = 1,
    allow_autoregression: bool = False,
) -> Union[
    Sequence[TimeSeries],
    Optional[Sequence[TimeSeries]],
    Optional[Sequence[TimeSeries]],
    int,
]:
    if not model._fit_called:
        raise_log(
            ValueError("Model has not been fit yet."),
            logger,
        )

    if not allow_autoregression and forecast_horizon > model.output_chunk_length:
        raise_log(
            ValueError(
                "`forecast_horizon > model.output_chunk_length` requires auto-regression which is not "
                "supported in this optimized routine."
            ),
            logger,
        )
    series_seq_type = get_series_seq_type(series)
    series = series2seq(series)
    past_covariates = series2seq(past_covariates)
    future_covariates = series2seq(future_covariates)

    # manage covariates, usually handled by RegressionModel.predict()
    if past_covariates is None and model.past_covariate_series is not None:
        past_covariates = [model.past_covariate_series] * len(series)
    if future_covariates is None and model.future_covariate_series is not None:
        future_covariates = [model.future_covariate_series] * len(series)

    if model.uses_static_covariates:
        model._verify_static_covariates(series[0].static_covariates)

    if model.encoders.encoding_available:
        past_covariates, future_covariates = model.generate_fit_predict_encodings(
            n=forecast_horizon,
            series=series,
            past_covariates=past_covariates,
            future_covariates=future_covariates,
        )
    return series, past_covariates, future_covariates, series_seq_type


def _process_predict_start_points_bounds(
    series: Sequence[TimeSeries], bounds: ArrayLike, stride: int
) -> Tuple[np.ndarray, np.ndarray]:
    """Processes the historical forecastable time index bounds (earliest, and latest possible prediction
    start points).

    Parameters
    ----------
    bounds
        An array of shape (n series, 2), with the left and right prediction start point bounds per series.
    stride
        The number of time steps between two consecutive predictions.

    Returns
    -------
    (np.ndarray, np.ndarray)
        The adjusted bounds: the right bounds are adjusted to be a multiple of 'stride' ahead of the left bounds.
        The number of resulting predicted series per input series respecting stride and bounds.
    """
    bounds = bounds if isinstance(bounds, np.ndarray) else np.array(bounds)
    if not bounds.shape == (len(series), 2):
        raise_log(
            ValueError(
                "`bounds` must be an array like with shape `(n target series, 2)`, "
                "with the start and end bounds of each series"
            ),
            logger=logger,
        )
    # we might have some steps that are too long considering stride
    steps_too_long = (bounds[:, 1] - bounds[:, 0]) % stride
    bounds[:, 1] -= steps_too_long
    cum_lengths = np.cumsum(np.diff(bounds) // stride + 1)
    return bounds, cum_lengths<|MERGE_RESOLUTION|>--- conflicted
+++ resolved
@@ -424,17 +424,18 @@
 
     # longest possible time index for target
     if is_training:
-<<<<<<< HEAD
         # shift forward by the minimum length requirements of the model
         # shift back by output_chunk_shift so that `start` correspond to the first valid t0,
         # not the first position that is going to be effectively forecasted.
-        shift_tg_start = model.min_train_series_length - output_chunk_shift
-=======
+        shift_tg_start = (
+            model.min_train_series_length - output_chunk_shift + output_lag - output_lag
+        )
+        """
         start = (
             series.start_time()
             + (output_lag - output_chunk_shift - min_target_lag + 1) * series.freq
         )
->>>>>>> 6f13a2f1
+        """
     else:
         # enough target length for the first forecasted positions
         shift_tg_start = -min_target_lag
@@ -447,7 +448,6 @@
     # possible timesteps based on past covariates index and associated lags
     if (min_past_cov_lag is not None) and (past_covariates is not None):
         if is_training:
-<<<<<<< HEAD
             # max_target_lag - output_chunk_shift + 1 = output_chunk_length
             shift_pc_start = (
                 max_target_lag
@@ -456,13 +456,14 @@
                 - min_past_cov_lag
                 + model.min_train_samples
                 - 1
-=======
+            )
+            """
             start_pc = (
                 past_covariates.start_time()
                 + (output_lag - output_chunk_shift - min_past_cov_lag + 1)
                 * past_covariates.freq
->>>>>>> 6f13a2f1
-            )
+            )
+            """
         else:
             # need enough past covariates for the first forecasted position
             shift_pc_start = -min_past_cov_lag
@@ -482,7 +483,6 @@
     # possible timesteps based on future covariates index and associated lags
     if (min_future_cov_lag is not None) and (future_covariates is not None):
         if is_training:
-<<<<<<< HEAD
             # max_target_lag - output_chunk_shift + 1 = output_chunk_length
             shift_fc_start = (
                 max_target_lag
@@ -491,13 +491,14 @@
                 - min_future_cov_lag
                 + model.min_train_samples
                 - 1
-=======
+            )
+            """
             start_fc = (
                 future_covariates.start_time()
                 + (output_lag - output_chunk_shift - min_future_cov_lag + 1)
                 * future_covariates.freq
->>>>>>> 6f13a2f1
-            )
+            )
+            """
         else:
             shift_fc_start = -min_future_cov_lag
         start_fc = (
