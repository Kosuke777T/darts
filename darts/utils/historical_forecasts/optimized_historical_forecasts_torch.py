import inspect
from collections.abc import Sequence
from typing import Literal, Optional, Union

import numpy as np
import pandas as pd

from darts import TimeSeries
from darts.logging import get_logger
from darts.utils.historical_forecasts.utils import (
    _get_historical_forecast_boundaries,
    _process_predict_start_points_bounds,
)
from darts.utils.timeseries_generation import _build_forecast_series_from_schema

logger = get_logger(__name__)


def _optimized_historical_forecasts(
    model,
    series: Sequence[TimeSeries],
    past_covariates: Optional[Sequence[TimeSeries]] = None,
    future_covariates: Optional[Sequence[TimeSeries]] = None,
    num_samples: int = 1,
    start: Optional[Union[pd.Timestamp, float, int]] = None,
    start_format: Literal["position", "value"] = "value",
    forecast_horizon: int = 1,
    stride: int = 1,
    overlap_end: bool = False,
    last_points_only: bool = True,
    show_warnings: bool = True,
    verbose: bool = False,
    predict_likelihood_parameters: bool = False,
    **kwargs,
) -> Union[Sequence[TimeSeries], Sequence[Sequence[TimeSeries]]]:
    """
    Optimized historical forecasts for TorchForecastingModels

    Rely on _check_optimizable_historical_forecasts() to check that the assumptions are verified.

    The data_transformers are applied in historical_forecasts (input and predictions)
    """
    bounds = []
    for idx, series_ in enumerate(series):
        past_covariates_ = past_covariates[idx] if past_covariates is not None else None
        future_covariates_ = (
            future_covariates[idx] if future_covariates is not None else None
        )
        # obtain forecastable indexes boundaries, adjust target & covariates boundaries accordingly
        (
            hist_fct_start,
            hist_fct_end,
            _,
            _,
            _,
            _,
            _,
            _,
        ) = _get_historical_forecast_boundaries(
            model=model,
            series=series_,
            series_idx=idx,
            past_covariates=past_covariates_,
            future_covariates=future_covariates_,
            start=start,
            start_format=start_format,
            forecast_horizon=forecast_horizon,
            overlap_end=overlap_end,
            stride=stride,
            freq=series_.freq,
            show_warnings=show_warnings,
        )
        left_bound = series_.get_index_at_point(hist_fct_start)
        # latest possible prediction start is one time step after end of target series
        if hist_fct_end > series_.end_time():
            right_bound = len(series_)
        else:
            right_bound = series_.get_index_at_point(hist_fct_end)
        bounds.append((left_bound, right_bound))

    bounds, cum_lengths = _process_predict_start_points_bounds(
        series=series,
        bounds=np.array(bounds),
        stride=stride,
    )

    # TODO: is there a better way to call the super().predict() from TorchForecastingModel, without having to
    #  import it? (avoid circular imports)
    tfm_cls = [
        cls
        for cls in model.__class__.__mro__
        if cls.__name__ == "TorchForecastingModel"
    ][0]
    super_predict_params = inspect.signature(super(tfm_cls, model).predict).parameters
    super(tfm_cls, model).predict(
        n=forecast_horizon,
        series=series,
        past_covariates=past_covariates,
        future_covariates=future_covariates,
        num_samples=num_samples,
        predict_likelihood_parameters=predict_likelihood_parameters,
        show_warnings=show_warnings,
        **{k: v for k, v in kwargs.items() if k in super_predict_params},
    )

    dataset = model._build_inference_dataset(
        n=forecast_horizon,
        series=series,
        past_covariates=past_covariates,
        future_covariates=future_covariates,
        stride=stride,
        bounds=bounds,
    )

    # to avoid having to generate `TimeSeries` twice when `last_points_only=True`, we only
    # return the values in that case
    model_out = model.predict_from_dataset(
        n=forecast_horizon,
        dataset=dataset,
        verbose=verbose,
        num_samples=num_samples,
        predict_likelihood_parameters=predict_likelihood_parameters,
        values_only=last_points_only,
        **kwargs,
    )

    # torch model returns output in the order of the historical forecasts: we reorder per time series
    forecasts_list = []
    likelihood_component_names_fn = (
        model.likelihood.component_names if predict_likelihood_parameters else None
    )
    for series_idx in range(len(series)):
        pred_idx_start = 0 if not series_idx else cum_lengths[series_idx - 1]
        pred_idx_end = cum_lengths[series_idx]

        if last_points_only:
<<<<<<< HEAD
            # torch predictions come with the entire horizon: we extract last values
            preds = TimeSeries(
                times=generate_index(
                    start=preds[0].end_time(),
                    length=len(preds),
                    freq=preds[0].freq * stride,
                ),
                values=np.concatenate(
                    [p.all_values(copy=False)[-1:, :, :] for p in preds], axis=0
                ),
                components=preds[0].columns,
                static_covariates=preds[0].static_covariates,
                hierarchy=preds[0].hierarchy,
                metadata=preds[0].metadata,
                copy=False,
=======
            # model output is tuple of (np.ndarray of predictions, series schemas, pred start times)
            preds = model_out[0][pred_idx_start:pred_idx_end]
            schema = model_out[1][pred_idx_start]
            pred_start = model_out[2][pred_idx_start]

            # predictions come with the entire horizon: we extract last values
            preds = preds[:, -1]
            pred_start += (forecast_horizon - 1) * schema["time_freq"]

            # adjust frequency with stride
            schema["time_freq"] *= stride

            # predictions come with the entire horizon: we extract last values
            preds = _build_forecast_series_from_schema(
                values=preds,
                schema=schema,
                pred_start=pred_start,
                predict_likelihood_parameters=predict_likelihood_parameters,
                likelihood_component_names_fn=likelihood_component_names_fn,
>>>>>>> abda9fc7
            )
        else:
            # model output is already a sequence of forecasted `TimeSeries`
            preds = model_out[pred_idx_start:pred_idx_end]
        forecasts_list.append(preds)
    return forecasts_list<|MERGE_RESOLUTION|>--- conflicted
+++ resolved
@@ -134,23 +134,6 @@
         pred_idx_end = cum_lengths[series_idx]
 
         if last_points_only:
-<<<<<<< HEAD
-            # torch predictions come with the entire horizon: we extract last values
-            preds = TimeSeries(
-                times=generate_index(
-                    start=preds[0].end_time(),
-                    length=len(preds),
-                    freq=preds[0].freq * stride,
-                ),
-                values=np.concatenate(
-                    [p.all_values(copy=False)[-1:, :, :] for p in preds], axis=0
-                ),
-                components=preds[0].columns,
-                static_covariates=preds[0].static_covariates,
-                hierarchy=preds[0].hierarchy,
-                metadata=preds[0].metadata,
-                copy=False,
-=======
             # model output is tuple of (np.ndarray of predictions, series schemas, pred start times)
             preds = model_out[0][pred_idx_start:pred_idx_end]
             schema = model_out[1][pred_idx_start]
@@ -170,7 +153,7 @@
                 pred_start=pred_start,
                 predict_likelihood_parameters=predict_likelihood_parameters,
                 likelihood_component_names_fn=likelihood_component_names_fn,
->>>>>>> abda9fc7
+                copy=False,
             )
         else:
             # model output is already a sequence of forecasted `TimeSeries`
