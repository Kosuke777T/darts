import itertools
from itertools import product

import numpy as np
import pandas as pd
import pytest

import darts
from darts import TimeSeries, concatenate
from darts.dataprocessing.transformers import Scaler
from darts.datasets import AirPassengersDataset
from darts.logging import get_logger
from darts.models import (
    ARIMA,
    AutoARIMA,
    CatBoostModel,
    LightGBMModel,
    LinearRegressionModel,
    NaiveDrift,
    NaiveSeasonal,
    NotImportedModule,
)
from darts.tests.conftest import tfm_kwargs
from darts.utils import timeseries_generation as tg

try:
    import torch

    from darts.models import (
        BlockRNNModel,
        GlobalNaiveAggregate,
        GlobalNaiveDrift,
        GlobalNaiveSeasonal,
        NBEATSModel,
        NLinearModel,
        RNNModel,
        TCNModel,
        TFTModel,
        TiDEModel,
        TransformerModel,
        TSMixerModel,
    )
    from darts.utils.likelihood_models import GaussianLikelihood, QuantileRegression

    TORCH_AVAILABLE = True
except ImportError:
    logger = get_logger(__name__)
    logger.warning(
        "Torch not installed - will be skipping historical forecasts tests for torch models"
    )
    TORCH_AVAILABLE = False

models_reg_no_cov_cls_kwargs = [(LinearRegressionModel, {"lags": 8}, {}, (8, 1))]
if not isinstance(CatBoostModel, NotImportedModule):
    models_reg_no_cov_cls_kwargs.append(
        (CatBoostModel, {"lags": 6}, {"iterations": 1}, (6, 1))
    )
if not isinstance(LightGBMModel, NotImportedModule):
    models_reg_no_cov_cls_kwargs.append(
        (LightGBMModel, {"lags": 4}, {"n_estimators": 1, "verbose": -1}, (4, 1))
    )

models_reg_cov_cls_kwargs = [
    # target + past covariates
    (LinearRegressionModel, {"lags": 4, "lags_past_covariates": 6}, {}, (6, 1)),
    # target + past covariates + output_chunk_length > 3, 6 > 3
    (
        LinearRegressionModel,
        {"lags": 3, "lags_past_covariates": 6, "output_chunk_length": 5},
        {},
        (6, 5),
    ),
    # target + future covariates, 2 because to predict x, require x and x+1
    (LinearRegressionModel, {"lags": 4, "lags_future_covariates": [0, 1]}, {}, (4, 2)),
    # target + fut cov + output_chunk_length > 3,
    (
        LinearRegressionModel,
        {"lags": 2, "lags_future_covariates": [1, 2], "output_chunk_length": 5},
        {},
        (2, 5),
    ),
    # fut cov + output_chunk_length > 3, 5 > 2
    (
        LinearRegressionModel,
        {"lags_future_covariates": [0, 1], "output_chunk_length": 5},
        {},
        (0, 5),
    ),
    # past cov only
    (LinearRegressionModel, {"lags_past_covariates": 6}, {}, (6, 1)),
    # fut cov only
    (LinearRegressionModel, {"lags_future_covariates": [0, 1]}, {}, (0, 2)),
    # fut + past cov only
    (
        LinearRegressionModel,
        {"lags_past_covariates": 6, "lags_future_covariates": [0, 1]},
        {},
        (6, 2),
    ),
    # all
    (
        LinearRegressionModel,
        {"lags": 3, "lags_past_covariates": 6, "lags_future_covariates": [0, 1]},
        {},
        (6, 2),
    ),
]

if TORCH_AVAILABLE:
    IN_LEN = 24
    OUT_LEN = 12

    NB_EPOCH = 1

    models_torch_cls_kwargs = [
        (
            BlockRNNModel,
            {
                "input_chunk_length": IN_LEN,
                "output_chunk_length": OUT_LEN,
                "model": "RNN",
                "hidden_dim": 10,
                "n_rnn_layers": 1,
                "batch_size": 32,
                "n_epochs": NB_EPOCH,
                **tfm_kwargs,
            },
            # Min of lags needed and max of lags needed
            (IN_LEN, OUT_LEN),
            "PastCovariates",
        ),
        (
            RNNModel,
            {
                "input_chunk_length": IN_LEN,
                "training_length": IN_LEN + OUT_LEN - 1,
                "model": "RNN",
                "hidden_dim": 10,
                "batch_size": 32,
                "n_epochs": NB_EPOCH,
                **tfm_kwargs,
            },
            # autoregressive model
            (IN_LEN, 1),
            "DualCovariates",
        ),
        (
            RNNModel,
            {
                "input_chunk_length": IN_LEN,
                "training_length": IN_LEN + OUT_LEN - 1,
                "n_epochs": NB_EPOCH,
                "likelihood": GaussianLikelihood(),
                **tfm_kwargs,
            },
            (IN_LEN, 1),
            "DualCovariates",
        ),
        (
            TCNModel,
            {
                "input_chunk_length": IN_LEN,
                "output_chunk_length": OUT_LEN,
                "n_epochs": NB_EPOCH,
                "batch_size": 32,
                **tfm_kwargs,
            },
            (IN_LEN, OUT_LEN),
            "PastCovariates",
        ),
        (
            TransformerModel,
            {
                "input_chunk_length": IN_LEN,
                "output_chunk_length": OUT_LEN,
                "d_model": 16,
                "nhead": 2,
                "num_encoder_layers": 2,
                "num_decoder_layers": 2,
                "dim_feedforward": 16,
                "batch_size": 32,
                "n_epochs": NB_EPOCH,
                **tfm_kwargs,
            },
            (IN_LEN, OUT_LEN),
            "PastCovariates",
        ),
        (
            NBEATSModel,
            {
                "input_chunk_length": IN_LEN,
                "output_chunk_length": OUT_LEN,
                "num_stacks": 4,
                "num_blocks": 1,
                "num_layers": 2,
                "layer_widths": 12,
                "n_epochs": NB_EPOCH,
                **tfm_kwargs,
            },
            (IN_LEN, OUT_LEN),
            "PastCovariates",
        ),
        (
            TFTModel,
            {
                "input_chunk_length": IN_LEN,
                "output_chunk_length": OUT_LEN,
                "hidden_size": 16,
                "lstm_layers": 1,
                "num_attention_heads": 4,
                "add_relative_index": True,
                "n_epochs": NB_EPOCH,
                **tfm_kwargs,
            },
            (IN_LEN, OUT_LEN),
            "MixedCovariates",
        ),
        (
            NLinearModel,
            {
                "input_chunk_length": IN_LEN,
                "output_chunk_length": OUT_LEN,
                "n_epochs": NB_EPOCH,
                **tfm_kwargs,
            },
            (IN_LEN, OUT_LEN),
            "MixedCovariates",
        ),
        (
            TiDEModel,
            {
                "input_chunk_length": IN_LEN,
                "output_chunk_length": OUT_LEN,
                "n_epochs": NB_EPOCH,
                **tfm_kwargs,
            },
            (IN_LEN, OUT_LEN),
            "MixedCovariates",
        ),
        (
            TSMixerModel,
            {
                "input_chunk_length": IN_LEN,
                "output_chunk_length": OUT_LEN,
                "n_epochs": NB_EPOCH,
                **tfm_kwargs,
            },
            (IN_LEN, OUT_LEN),
            "MixedCovariates",
        ),
        (
            GlobalNaiveAggregate,
            {
                "input_chunk_length": IN_LEN,
                "output_chunk_length": OUT_LEN,
                **tfm_kwargs,
            },
            (IN_LEN, OUT_LEN),
            "MixedCovariates",
        ),
        (
            GlobalNaiveDrift,
            {
                "input_chunk_length": IN_LEN,
                "output_chunk_length": OUT_LEN,
                **tfm_kwargs,
            },
            (IN_LEN, OUT_LEN),
            "MixedCovariates",
        ),
        (
            GlobalNaiveSeasonal,
            {
                "input_chunk_length": IN_LEN,
                "output_chunk_length": OUT_LEN,
                **tfm_kwargs,
            },
            (IN_LEN, OUT_LEN),
            "MixedCovariates",
        ),
    ]
else:
    models_torch_cls_kwargs = []


class TestHistoricalForecast:
    np.random.seed(42)
    if TORCH_AVAILABLE:
        torch.manual_seed(42)

    # real timeseries for functionality tests
    ts_val_length = 72
    ts_passengers = AirPassengersDataset().load()
    scaler = Scaler()
    ts_passengers = scaler.fit_transform(ts_passengers)
    ts_pass_train, ts_pass_val = (
        ts_passengers[:-ts_val_length],
        ts_passengers[-ts_val_length:],
    )

    # an additional noisy series
    ts_pass_train_1 = ts_pass_train + 0.01 * tg.gaussian_timeseries(
        length=len(ts_pass_train),
        freq=ts_pass_train.freq_str,
        start=ts_pass_train.start_time(),
    )

    ts_past_cov_train = tg.gaussian_timeseries(
        length=len(ts_pass_train),
        freq=ts_pass_train.freq_str,
        start=ts_pass_train.start_time(),
    )

    ts_fut_cov_train = tg.gaussian_timeseries(
        length=len(ts_pass_train),
        freq=ts_pass_train.freq_str,
        start=ts_pass_train.start_time(),
    )

    ts_past_cov_valid_same_start = tg.gaussian_timeseries(
        length=len(ts_pass_val),
        freq=ts_pass_val.freq_str,
        start=ts_pass_val.start_time(),
    )

    ts_past_cov_valid_10_bef_start = tg.gaussian_timeseries(
        length=len(ts_pass_val) + 10,
        freq=ts_pass_val.freq_str,
        start=ts_pass_val.start_time() - 10 * ts_pass_val.freq,
    )
    ts_past_cov_valid_5_aft_start = tg.gaussian_timeseries(
        length=len(ts_pass_val) - 5,
        freq=ts_pass_val.freq_str,
        start=ts_pass_val.start_time() + 5 * ts_pass_val.freq,
    )

    ts_fut_cov_valid_same_start = tg.gaussian_timeseries(
        length=len(ts_pass_val),
        freq=ts_pass_val.freq_str,
        start=ts_pass_val.start_time(),
    )

    ts_fut_cov_valid_16_bef_start = tg.gaussian_timeseries(
        length=len(ts_pass_val) + 16,
        freq=ts_pass_val.freq_str,
        start=ts_pass_val.start_time() - 16 * ts_pass_val.freq,
    )
    ts_fut_cov_valid_7_aft_start = tg.gaussian_timeseries(
        length=len(ts_pass_val) - 7,
        freq=ts_pass_val.freq_str,
        start=ts_pass_val.start_time() + 7 * ts_pass_val.freq,
    )

    # RangeIndex timeseries
    ts_passengers_range = TimeSeries.from_values(ts_passengers.values())
    ts_pass_train_range, ts_pass_val_range = (
        ts_passengers_range[:-ts_val_length],
        ts_passengers_range[-ts_val_length:],
    )

    ts_past_cov_train_range = tg.gaussian_timeseries(
        length=len(ts_pass_train_range),
        freq=ts_pass_train_range.freq_str,
        start=ts_pass_train_range.start_time(),
    )

    # same starting point
    ts_past_cov_valid_range_same_start = tg.gaussian_timeseries(
        length=len(ts_pass_val_range),
        freq=ts_pass_val_range.freq_str,
        start=ts_pass_val_range.start_time(),
    )

    # optimized historical forecasts
    start_ts = pd.Timestamp("2000-01-01")
    ts_univariate = tg.linear_timeseries(
        start_value=1, end_value=100, length=20, start=start_ts
    )
    ts_multivariate = ts_univariate.stack(tg.sine_timeseries(length=20, start=start_ts))

    # slightly longer to not affect the last predictable timestamp
    ts_covs = tg.gaussian_timeseries(length=30, start=start_ts)

    @staticmethod
    def create_model(ocl, use_ll=True, model_type="regression"):
        if model_type == "regression":
            return LinearRegressionModel(
                lags=3,
                likelihood="quantile" if use_ll else None,
                quantiles=[0.05, 0.4, 0.5, 0.6, 0.95] if use_ll else None,
                output_chunk_length=ocl,
            )
        else:  # model_type == "torch"
            if not TORCH_AVAILABLE:
                return None
            return NLinearModel(
                input_chunk_length=3,
                likelihood=(
                    QuantileRegression([0.05, 0.4, 0.5, 0.6, 0.95]) if use_ll else None
                ),
                output_chunk_length=ocl,
                n_epochs=1,
                random_state=42,
                **tfm_kwargs,
            )

    @pytest.mark.parametrize(
        "config",
        list(
            itertools.product(
                [True, False],
                [0, 1, 3],
                [0, 1, 2],
            )
        ),
    )
    def test_historical_forecasts_output(self, config):
        """Tests historical forecasts output type and values for all combinations of:

        - uni or multivariate `series`
        - different number of `series`, `0` represents a single `TimeSeries`,
          `1` a list of one `TimeSeries`, and so on.
        - different number of expected forecasts.
        """
        is_univariate, series_list_length, n_fc_expected = config

        model = NaiveDrift()
        horizon = 7
        ts_length = horizon + model.min_train_series_length + (n_fc_expected - 1)

        y = tg.constant_timeseries(value=1.0, length=ts_length)
        if not is_univariate:
            y = y.stack(y + 1.0)
        # remember `y` for expected output
        y_ref = y

        if series_list_length:
            y = [y] * series_list_length

        if not n_fc_expected:
            # cannot generate a single forecast
            with pytest.raises(ValueError) as err:
                _ = model.historical_forecasts(
                    series=y, forecast_horizon=horizon, last_points_only=True
                )
            assert str(err.value).startswith(
                "Cannot build a single input for prediction"
            )
            return

        # last_points_only = True: gives a list with a single forecasts per series,
        # where each forecast contains only the last points of all possible historical
        # forecasts
        hfcs = model.historical_forecasts(
            series=y, forecast_horizon=horizon, last_points_only=True
        )
        if not series_list_length:
            # make output the same as if a list of `series` was used
            hfcs = [hfcs]

        n_series = len(y) if series_list_length else 1
        assert isinstance(hfcs, list) and len(hfcs) == n_series
        for hfc in hfcs:
            assert isinstance(hfc, TimeSeries) and len(hfc) == n_fc_expected
            np.testing.assert_array_almost_equal(
                hfc.values(), y_ref.values()[-n_fc_expected:]
            )

        # last_points_only = False: gives a list of lists, where each inner list
        # contains the forecasts (with the entire forecast horizon) of one series
        hfcs = model.historical_forecasts(
            series=y, forecast_horizon=horizon, last_points_only=False
        )
        if not series_list_length:
            # make output the same as if a list of `series` was used
            hfcs = [hfcs]

        assert isinstance(hfcs, list) and len(hfcs) == n_series
        for hfc_series in hfcs:  # list of forecasts per series
            assert isinstance(hfc_series, list) and len(hfc_series) == n_fc_expected
            for hfc in hfc_series:  # each individual forecast
                assert isinstance(hfc, TimeSeries) and len(hfc) == horizon
                np.testing.assert_array_almost_equal(
                    hfc.values(), y_ref.values()[-horizon:]
                )

    @pytest.mark.parametrize(
        "arima_args",
        [
            {},
            {
                "p": np.array([1, 2, 3, 4]),
                "q": (2, 3),
                "seasonal_order": ([1, 5], 1, (1, 2, 3), 6),
                "trend": [0, 0, 2, 1],
            },
        ],
    )
    def test_historical_forecasts_transferrable_future_cov_local_models(
        self, arima_args: dict
    ):
        model = ARIMA(**arima_args)
        assert model.min_train_series_length == 3
        series = tg.sine_timeseries(length=model.min_train_series_length + 1)
        res = model.historical_forecasts(
            series, future_covariates=series, retrain=True, forecast_horizon=1
        )
        # ARIMA has a minimum train length of 3, with horizon=1, we expect one forecast at last point
        # (series has length 4)
        assert len(res) == 1
        assert series.end_time() == res.time_index[0]

        model.fit(series, future_covariates=series)
        res = model.historical_forecasts(
            series, future_covariates=series, retrain=False, forecast_horizon=1
        )
        # currently even though transferrable local models would allow , the models currently still take the
        # min_train_length as input for historical forecast predictions (due to extreme_lags not differentiating
        # between fit and predict)
        assert len(res) == 1
        assert series.end_time() == res.time_index[0]

        # passing non-supported covariates
        with pytest.raises(ValueError) as msg:
            model.historical_forecasts(
                series,
                past_covariates=series,
                retrain=False,
            )
        assert str(msg.value).startswith(
            "Model prediction does not support `past_covariates`"
        )

    def test_historical_forecasts_future_cov_local_models(self):
        model = AutoARIMA()
        assert model.min_train_series_length == 3
        series = tg.sine_timeseries(length=model.min_train_series_length + 1)
        res = model.historical_forecasts(
            series, future_covariates=series, retrain=True, forecast_horizon=1
        )
        # AutoARIMA has a minimum train length of 10, with horizon=1, we expect one forecast at last point
        # (series has length 4)
        assert len(res) == 1
        assert series.end_time() == res.time_index[0]

        model.fit(series, future_covariates=series)
        with pytest.raises(ValueError) as msg:
            model.historical_forecasts(
                series, future_covariates=series, retrain=False, forecast_horizon=1
            )
        assert str(msg.value).startswith(
            "FutureCovariatesLocalForecastingModel does not support historical forecasting "
            "with `retrain` set to `False`"
        )

        # passing non-supported covariates
        with pytest.raises(ValueError) as msg:
            model.historical_forecasts(
                series,
                past_covariates=series,
                retrain=True,
            )
        assert str(msg.value).startswith(
            "Model cannot be fit/trained with `past_covariates`."
        )

    def test_historical_forecasts_local_models(self):
        model = NaiveSeasonal()
        assert model.min_train_series_length == 3
        series = tg.sine_timeseries(length=model.min_train_series_length + 1)
        res = model.historical_forecasts(series, retrain=True, forecast_horizon=1)
        # NaiveSeasonal has a minimum train length of 3, with horizon=1, we expect one forecast at last point
        # (series has length 4)
        assert len(res) == 1
        assert series.end_time() == res.time_index[0]

        model.fit(series)
        with pytest.raises(ValueError) as msg:
            model.historical_forecasts(series, retrain=False, forecast_horizon=1)
        assert str(msg.value).startswith(
            "LocalForecastingModel does not support historical forecasting with `retrain` set to `False`"
        )

    def test_historical_forecasts_position_start(self):
        series = tg.sine_timeseries(length=10)

        model = LinearRegressionModel(lags=2)
        model.fit(series[:8])

        # negative index
        forecasts_neg = model.historical_forecasts(
            series=series, start=-2, start_format="position", retrain=False
        )
        assert len(forecasts_neg) == 2
        assert (series.time_index[-2:] == forecasts_neg.time_index).all()

        # positive index
        forecasts_pos = model.historical_forecasts(
            series=series, start=8, start_format="position", retrain=False
        )
        assert forecasts_pos == forecasts_neg

    def test_historical_forecasts_negative_rangeindex(self):
        series = TimeSeries.from_times_and_values(
            times=pd.RangeIndex(start=-5, stop=5, step=1), values=np.arange(10)
        )

        model = LinearRegressionModel(lags=2)
        model.fit(series[:8])

        # start as point
        forecasts = model.historical_forecasts(
            series=series, start=-2, start_format="value", retrain=False
        )
        assert len(forecasts) == 7
        assert (series.time_index[-7:] == forecasts.time_index).all()

        # start as index
        forecasts = model.historical_forecasts(
            series=series, start=-2, start_format="position", retrain=False
        )
        assert len(forecasts) == 2
        assert (series.time_index[-2:] == forecasts.time_index).all()

    @pytest.mark.parametrize(
        "config", itertools.product(models_reg_no_cov_cls_kwargs, [1, 2, 3])
    )
    def test_historical_forecasts(self, config):
        train_length = 10
        forecast_horizon = 8
        # if no fit and retrain=false, should fit at fist iteration
        (model_cls, kwargs, model_kwarg, bounds), stride = config
        model = model_cls(**kwargs, **model_kwarg)

        # time index
        forecasts = model.historical_forecasts(
            series=self.ts_pass_val,
            forecast_horizon=forecast_horizon,
            stride=stride,
            train_length=train_length,
            retrain=True,
            overlap_end=False,
        )

        theorical_forecast_length = (
            (
                self.ts_val_length
                - max(
                    model.min_train_series_length, train_length
                )  # values used to train the model
                - forecast_horizon  # last_points_only=True (first stored value is shifted)
            )
            // stride  # because we skip some horizons
            + 1  # because we include the first element
        )

        assert len(forecasts) == theorical_forecast_length, (
            f"Model {model_cls.__name__} does not return the right number of historical forecasts in the case "
            f"of retrain=True, overlap_end=False, stride={stride}, and a time index of type DatetimeIndex. "
            f"Expected {theorical_forecast_length}, got {len(forecasts)}"
        )

        # range index
        forecasts = model.historical_forecasts(
            series=self.ts_pass_val_range,
            forecast_horizon=forecast_horizon,
            train_length=train_length,
            stride=stride,
            retrain=True,
            overlap_end=False,
        )

        assert len(forecasts) == theorical_forecast_length, (
            f"Model {model_cls.__name__} does not return the right number of historical forecasts in the case "
            f"of retrain=True, overlap_end=False, stride={stride}, and a time index of type RangeIndex. "
            f"Expected {theorical_forecast_length}, got {len(forecasts)}"
        )

        # last points only False
        forecasts = model.historical_forecasts(
            series=self.ts_pass_val_range,
            forecast_horizon=forecast_horizon,
            train_length=train_length,
            stride=stride,
            retrain=True,
            overlap_end=False,
            last_points_only=False,
        )

        assert len(forecasts) == theorical_forecast_length, (
            f"Model {model_cls} does not return the right number of historical forecasts in the case of "
            f"retrain=True and overlap_end=False, stride={stride}, and last_points_only=False. "
            f"expected {theorical_forecast_length}, got {len(forecasts)}"
        )

        assert len(forecasts[0]) == forecast_horizon, (
            f"Model {model_cls} does not return forecast_horizon points per historical forecast in the case of "
            f"retrain=True and overlap_end=False, stride={stride}, and last_points_only=False"
        )

        if not model.supports_past_covariates:
            with pytest.raises(ValueError) as msg:
                model.historical_forecasts(
                    series=self.ts_pass_val_range,
                    past_covariates=self.ts_passengers,
                    retrain=True,
                )
            assert str(msg.value).startswith(
                "Model cannot be fit/trained with `past_covariates`."
            )

        if not model.supports_future_covariates:
            with pytest.raises(ValueError) as msg:
                model.historical_forecasts(
                    series=self.ts_pass_val_range,
                    future_covariates=self.ts_passengers,
                    last_points_only=False,
                )
            assert str(msg.value).startswith(
                "Model cannot be fit/trained with `future_covariates`."
            )

    def test_sanity_check_invalid_start(self):
        timeidx_ = tg.linear_timeseries(length=10)
        rangeidx_step1 = tg.linear_timeseries(start=0, length=10, freq=1)
        rangeidx_step2 = tg.linear_timeseries(start=0, length=10, freq=2)

        # label_index (int), too large
        with pytest.raises(ValueError) as msg:
            LinearRegressionModel(lags=1).historical_forecasts(timeidx_, start=11)
        assert str(msg.value).startswith("`start` index `11` is out of bounds")
        with pytest.raises(ValueError) as msg:
            LinearRegressionModel(lags=1).historical_forecasts(
                rangeidx_step1, start=rangeidx_step1.end_time() + rangeidx_step1.freq
            )
        assert str(msg.value).startswith(
            "`start` index `10` is larger than the last index"
        )
        with pytest.raises(ValueError) as msg:
            LinearRegressionModel(lags=1).historical_forecasts(
                rangeidx_step2, start=rangeidx_step2.end_time() + rangeidx_step2.freq
            )
        assert str(msg.value).startswith(
            "`start` index `20` is larger than the last index"
        )

        # label_index (timestamp) too high
        with pytest.raises(ValueError) as msg:
            LinearRegressionModel(lags=1).historical_forecasts(
                timeidx_, start=timeidx_.end_time() + timeidx_.freq
            )
        assert str(msg.value).startswith(
            "`start` time `2000-01-11 00:00:00` is after the last timestamp `2000-01-10 00:00:00`"
        )

        # label_index, invalid
        with pytest.raises(ValueError) as msg:
            LinearRegressionModel(lags=1).historical_forecasts(rangeidx_step2, start=11)
        assert str(msg.value).startswith("The provided point is not a valid index")

        # label_index, too low
        with pytest.raises(ValueError) as msg:
            LinearRegressionModel(lags=1).historical_forecasts(
                timeidx_, start=timeidx_.start_time() - timeidx_.freq
            )
        assert str(msg.value).startswith(
            "`start` time `1999-12-31 00:00:00` is before the first timestamp `2000-01-01 00:00:00`"
        )
        with pytest.raises(ValueError) as msg:
            LinearRegressionModel(lags=1).historical_forecasts(
                rangeidx_step1, start=rangeidx_step1.start_time() - rangeidx_step1.freq
            )
        assert str(msg.value).startswith(
            "`start` index `-1` is smaller than the first index `0`"
        )
        with pytest.raises(ValueError) as msg:
            LinearRegressionModel(lags=1).historical_forecasts(
                rangeidx_step2, start=rangeidx_step2.start_time() - rangeidx_step2.freq
            )
        assert str(msg.value).startswith(
            "`start` index `-2` is smaller than the first index `0`"
        )

        # positional_index, predicting only the last position
        LinearRegressionModel(lags=1).historical_forecasts(
            timeidx_, start=9, start_format="position"
        )

        # positional_index, predicting from the first position with retrain=True
        with pytest.raises(ValueError) as msg:
            LinearRegressionModel(lags=1).historical_forecasts(
                timeidx_, start=-10, start_format="position"
            )
        assert str(msg.value).endswith(", resulting in an empty training set.")

        # positional_index, beyond boundaries
        with pytest.raises(ValueError) as msg:
            LinearRegressionModel(lags=1).historical_forecasts(
                timeidx_, start=10, start_format="position"
            )
        assert str(msg.value).startswith(
            "`start` index `10` is out of bounds for series of length 10"
        )
        with pytest.raises(ValueError) as msg:
            LinearRegressionModel(lags=1).historical_forecasts(
                timeidx_, start=-11, start_format="position"
            )
        assert str(msg.value).startswith(
            "`start` index `-11` is out of bounds for series of length 10"
        )

    @pytest.mark.parametrize("config", models_reg_no_cov_cls_kwargs)
    def test_regression_auto_start_multiple_no_cov(self, config):
        """Verify that historical forecasts return the expected number of outputs when
        passing multiple series with `last_point_only=True`.
        """
        train_length = 15
        forecast_horizon = 10
        model_cls, kwargs, model_kwargs, bounds = config
        model = model_cls(
            **kwargs,
            **model_kwargs,
        )

        forecasts = model.historical_forecasts(
            series=[self.ts_pass_val, self.ts_pass_val],
            forecast_horizon=forecast_horizon,
            train_length=train_length,
            stride=1,
            retrain=True,
            overlap_end=False,
        )

        assert (
            len(forecasts) == 2
        ), f"Model {model_cls} did not return a list of historical forecasts"

        len_training_set = max(model.min_train_series_length, train_length)
        theorical_forecast_length = (
            self.ts_val_length
            - len_training_set  # values used to train the model
            - forecast_horizon  # last_point_only=True (first stored value is shifted)
            + 1  # because we include the first element
        )

        # last_point_only=True, the first retained forecast is the last step of the first forecast horizon
        assert (
            forecasts[0].start_time()
            == self.ts_pass_val.time_index[len_training_set + forecast_horizon - 1]
        )
        assert len(forecasts[0]) == len(forecasts[1]) == theorical_forecast_length, (
            f"Model {model_cls.__name__} does not return the right number of historical forecasts in the case "
            f"of retrain=True and overlap_end=False, and a time index of type DateTimeIndex. "
            f"Expected {theorical_forecast_length}, got {len(forecasts[0])} and {len(forecasts[1])}"
        )

    @pytest.mark.slow
    @pytest.mark.parametrize(
        "config",
        itertools.product(
            [ts_univariate, ts_multivariate],
            models_reg_no_cov_cls_kwargs + models_reg_cov_cls_kwargs,
            [True, False],
            [1, 5],
        ),
    )
    def test_optimized_historical_forecasts_regression(self, config):
        ts, model_config, multi_models, forecast_horizon = config
        # slightly longer to not affect the last predictable timestamp
        ts_covs = self.ts_covs
        start = 14

        model_cls = LinearRegressionModel
        _, model_kwargs, _, _ = model_config
        # cover several covariates combinations and several regression models
        # ocl == forecast horizon
        model_kwargs_same = model_kwargs.copy()
        model_kwargs_same["output_chunk_length"] = forecast_horizon
        model_kwargs_same["multi_models"] = multi_models
        model_same = model_cls(**model_kwargs_same)
        model_same.fit(
            series=ts[:start],
            past_covariates=ts_covs if model_same.supports_past_covariates else None,
            future_covariates=(
                ts_covs if model_same.supports_future_covariates else None
            ),
        )
        # ocl >= forecast horizon
        model_kwargs_diff = model_kwargs.copy()
        model_kwargs_diff["output_chunk_length"] = 5
        model_kwargs_diff["multi_models"] = multi_models
        model_diff = model_cls(**model_kwargs_same)
        model_diff.fit(
            series=ts[:start],
            past_covariates=ts_covs if model_diff.supports_past_covariates else None,
            future_covariates=(
                ts_covs if model_diff.supports_future_covariates else None
            ),
        )
        # no parametrization to save time on model training at the cost of test granularity
        for model in [model_same, model_diff]:
            for last_points_only in [True, False]:
                for stride in [1, 2]:
                    hist_fct = model.historical_forecasts(
                        series=ts,
                        past_covariates=(
                            ts_covs if model.supports_past_covariates else None
                        ),
                        future_covariates=(
                            ts_covs if model.supports_future_covariates else None
                        ),
                        start=start,
                        retrain=False,
                        last_points_only=last_points_only,
                        stride=stride,
                        forecast_horizon=forecast_horizon,
                        enable_optimization=False,
                    )

                    # manually packing the series in list to match expected inputs
                    opti_hist_fct = model._optimized_historical_forecasts(
                        series=ts,
                        past_covariates=(
                            ts_covs if model.supports_past_covariates else None
                        ),
                        future_covariates=(
                            ts_covs if model.supports_future_covariates else None
                        ),
                        start=start,
                        last_points_only=last_points_only,
                        stride=stride,
                        forecast_horizon=forecast_horizon,
                    )
                    # pack the output to generalize the tests
                    if last_points_only:
                        hist_fct = [hist_fct]
                        opti_hist_fct = [opti_hist_fct]

                    for fct, opti_fct in zip(hist_fct, opti_hist_fct):
                        assert (fct.time_index == opti_fct.time_index).all()
                        np.testing.assert_array_almost_equal(
                            fct.all_values(), opti_fct.all_values()
                        )

    @pytest.mark.parametrize(
        "config",
        list(
            itertools.product(
                [False, True],  # use covariates
                [True, False],  # last points only
                [False, True],  # overlap end
                [1, 3],  # stride
                [
                    3,  # horizon < ocl
                    5,  # horizon == ocl
                ],
                [True, False],  # multi models
            )
        ),
    )
    def test_optimized_historical_forecasts_regression_with_encoders(self, config):
        np.random.seed(0)
        use_covs, last_points_only, overlap_end, stride, horizon, multi_models = config
        lags = 3
        ocl = 5
        len_val_series = 10 if multi_models else 10 + (ocl - 1)
        series_train, series_val = (
            self.ts_pass_train[:10],
            self.ts_pass_val[:len_val_series],
        )
        model = LinearRegressionModel(
            lags=lags,
            lags_past_covariates=2,
            lags_future_covariates=[2, 3],
            add_encoders={
                "cyclic": {"future": ["month"]},
                "datetime_attribute": {"past": ["dayofweek"]},
            },
            output_chunk_length=ocl,
            multi_models=multi_models,
        )
        if use_covs:
            pc = tg.gaussian_timeseries(
                start=series_train.start_time() - 2 * series_train.freq,
                end=series_val.end_time(),
                freq=series_train.freq,
            )
            fc = tg.gaussian_timeseries(
                start=series_train.start_time() + 3 * series_train.freq,
                end=series_val.end_time() + 4 * series_train.freq,
                freq=series_train.freq,
            )
        else:
            pc, fc = None, None

        model.fit(self.ts_pass_train, past_covariates=pc, future_covariates=fc)

        hist_fct = model.historical_forecasts(
            series=series_val,
            past_covariates=pc,
            future_covariates=fc,
            retrain=False,
            last_points_only=last_points_only,
            overlap_end=overlap_end,
            stride=stride,
            forecast_horizon=horizon,
            enable_optimization=False,
        )

        opti_hist_fct = model._optimized_historical_forecasts(
            series=series_val,
            past_covariates=pc,
            future_covariates=fc,
            last_points_only=last_points_only,
            overlap_end=overlap_end,
            stride=stride,
            forecast_horizon=horizon,
        )

        if not isinstance(hist_fct, list):
            hist_fct = [hist_fct]
            opti_hist_fct = [opti_hist_fct]

        if not last_points_only and overlap_end:
            n_pred_series_expected = 8
            n_pred_points_expected = horizon
            first_ts_expected = series_val.time_index[lags]
            last_ts_expected = series_val.end_time() + series_val.freq * horizon
        elif not last_points_only:  # overlap_end = False
            n_pred_series_expected = len(series_val) - lags - horizon + 1
            n_pred_points_expected = horizon
            first_ts_expected = series_val.time_index[lags]
            last_ts_expected = series_val.end_time()
        elif overlap_end:  # last_points_only = True
            n_pred_series_expected = 1
            n_pred_points_expected = 8
            first_ts_expected = (
                series_val.time_index[lags] + (horizon - 1) * series_val.freq
            )
            last_ts_expected = series_val.end_time() + series_val.freq * horizon
        else:  # last_points_only = True, overlap_end = False
            n_pred_series_expected = 1
            n_pred_points_expected = len(series_val) - lags - horizon + 1
            first_ts_expected = (
                series_val.time_index[lags] + (horizon - 1) * series_val.freq
            )
            last_ts_expected = series_val.end_time()

        if not multi_models:
            first_ts_expected += series_val.freq * (ocl - 1)
            if not overlap_end:
                if not last_points_only:
                    n_pred_series_expected -= ocl - 1
                else:
                    n_pred_points_expected -= ocl - 1

        # to make it simple in case of stride, we assume that non-optimized hist fc returns correct results
        if stride > 1:
            n_pred_series_expected = len(hist_fct)
            n_pred_points_expected = len(hist_fct[0])
            first_ts_expected = hist_fct[0].start_time()
            last_ts_expected = hist_fct[-1].end_time()

        # check length match between optimized and default hist fc
        assert len(opti_hist_fct) == n_pred_series_expected
        assert len(hist_fct) == len(opti_hist_fct)
        # check hist fc start
        assert opti_hist_fct[0].start_time() == first_ts_expected
        # check hist fc end
        assert opti_hist_fct[-1].end_time() == last_ts_expected
        for hfc, ohfc in zip(hist_fct, opti_hist_fct):
            assert len(ohfc) == n_pred_points_expected
            assert (hfc.time_index == ohfc.time_index).all()
            np.testing.assert_array_almost_equal(hfc.all_values(), ohfc.all_values())

    def test_optimized_historical_forecasts_regression_with_component_specific_lags(
        self,
    ):
        horizon = 1
        lags = 3
        len_val_series = 10
        series_train, series_val = (
            self.ts_pass_train[:10],
            self.ts_pass_val[:len_val_series],
        )
        model = LinearRegressionModel(
            lags=lags,
            lags_past_covariates={"default_lags": 2, "darts_enc_pc_dta_dayofweek": 1},
            lags_future_covariates=[2, 3],
            add_encoders={
                "cyclic": {"future": ["month"]},
                "datetime_attribute": {"past": ["dayofweek"]},
            },
        )
        model.fit(series_train)
        hist_fct = model.historical_forecasts(
            series=series_val,
            retrain=False,
            enable_optimization=False,
        )

        opti_hist_fct = model._optimized_historical_forecasts(series=series_val)

        if not isinstance(hist_fct, list):
            hist_fct = [hist_fct]
            opti_hist_fct = [opti_hist_fct]

        n_pred_series_expected = 1
        n_pred_points_expected = len(series_val) - lags - horizon + 1
        first_ts_expected = (
            series_val.time_index[lags] + (horizon - 1) * series_val.freq
        )
        last_ts_expected = series_val.end_time()

        # check length match between optimized and default hist fc
        assert len(opti_hist_fct) == n_pred_series_expected
        assert len(hist_fct) == len(opti_hist_fct)
        # check hist fc start
        assert opti_hist_fct[0].start_time() == first_ts_expected
        # check hist fc end
        assert opti_hist_fct[-1].end_time() == last_ts_expected
        for hfc, ohfc in zip(hist_fct, opti_hist_fct):
            assert len(ohfc) == n_pred_points_expected
            assert (hfc.time_index == ohfc.time_index).all()
            np.testing.assert_array_almost_equal(hfc.all_values(), ohfc.all_values())

    @pytest.mark.slow
    @pytest.mark.skipif(not TORCH_AVAILABLE, reason="requires torch")
    @pytest.mark.parametrize(
        "config",
        list(
            itertools.product(
                [False, True],  # use covariates
                [True, False],  # last points only
                [False, True],  # overlap end
                [1, 3],  # stride
                [
                    3,  # horizon < ocl
                    5,  # horizon == ocl
                    7,  # horizon > ocl -> autoregression
                ],
                [False, True],  # use integer indexed series
                [False, True],  # use multi-series
            )
        ),
    )
    def test_optimized_historical_forecasts_torch_with_encoders(self, config):
        (
            use_covs,
            last_points_only,
            overlap_end,
            stride,
            horizon,
            use_int_idx,
            use_multi_series,
        ) = config
        icl = 3
        ocl = 5
        len_val_series = 10
        series_train, series_val = (
            self.ts_pass_train[:10],
            self.ts_pass_val[:len_val_series],
        )
        if use_int_idx:
            series_train = TimeSeries.from_values(
                series_train.all_values(), columns=series_train.columns
            )
            series_val = TimeSeries.from_times_and_values(
                values=series_val.all_values(),
                times=pd.RangeIndex(
                    start=series_train.end_time() + series_train.freq,
                    stop=series_train.end_time()
                    + (len(series_val) + 1) * series_train.freq,
                    step=series_train.freq,
                ),
                columns=series_train.columns,
            )

        def f_encoder(idx):
            return idx.month if not use_int_idx else idx

        model = NLinearModel(
            input_chunk_length=icl,
            add_encoders={
                "custom": {"past": [f_encoder], "future": [f_encoder]},
            },
            output_chunk_length=ocl,
            n_epochs=1,
            **tfm_kwargs,
        )
        if use_covs:
            pc = tg.gaussian_timeseries(
                start=series_train.start_time(),
                end=series_val.end_time() + max(0, horizon - ocl) * series_train.freq,
                freq=series_train.freq,
            )
            fc = tg.gaussian_timeseries(
                start=series_train.start_time(),
                end=series_val.end_time() + max(ocl, horizon) * series_train.freq,
                freq=series_train.freq,
            )
        else:
            pc, fc = None, None

        model.fit(series_train, past_covariates=pc, future_covariates=fc)

        if use_multi_series:
            series_val = [
                series_val,
                (series_val + 10)
                .shift(1)
                .with_columns_renamed(series_val.columns, "test_col"),
            ]
            pc = [pc, pc.shift(1)] if pc is not None else None
            fc = [fc, fc.shift(1)] if fc is not None else None

        hist_fct = model.historical_forecasts(
            series=series_val,
            past_covariates=pc,
            future_covariates=fc,
            retrain=False,
            last_points_only=last_points_only,
            overlap_end=overlap_end,
            stride=stride,
            forecast_horizon=horizon,
            enable_optimization=False,
        )

        opti_hist_fct = model._optimized_historical_forecasts(
            series=series_val,
            past_covariates=pc,
            future_covariates=fc,
            last_points_only=last_points_only,
            overlap_end=overlap_end,
            stride=stride,
            forecast_horizon=horizon,
        )

        if not isinstance(series_val, list):
            series_val = [series_val]
            hist_fct = [hist_fct]
            opti_hist_fct = [opti_hist_fct]

        for series, hfc, ohfc in zip(series_val, hist_fct, opti_hist_fct):
            if not isinstance(hfc, list):
                hfc = [hfc]
                ohfc = [ohfc]

            if not last_points_only and overlap_end:
                n_pred_series_expected = 8
                n_pred_points_expected = horizon
                first_ts_expected = series.time_index[icl]
                last_ts_expected = series.end_time() + series.freq * horizon
            elif not last_points_only:  # overlap_end = False
                n_pred_series_expected = len(series) - icl - horizon + 1
                n_pred_points_expected = horizon
                first_ts_expected = series.time_index[icl]
                last_ts_expected = series.end_time()
            elif overlap_end:  # last_points_only = True
                n_pred_series_expected = 1
                n_pred_points_expected = 8
                first_ts_expected = series.time_index[icl] + (horizon - 1) * series.freq
                last_ts_expected = series.end_time() + series.freq * horizon
            else:  # last_points_only = True, overlap_end = False
                n_pred_series_expected = 1
                n_pred_points_expected = len(series) - icl - horizon + 1
                first_ts_expected = series.time_index[icl] + (horizon - 1) * series.freq
                last_ts_expected = series.end_time()

            # to make it simple in case of stride, we assume that non-optimized hist fc returns correct results
            if stride > 1:
                n_pred_series_expected = len(hfc)
                n_pred_points_expected = len(hfc[0])
                first_ts_expected = hfc[0].start_time()
                last_ts_expected = hfc[-1].end_time()

            # check length match between optimized and default hist fc
            assert len(ohfc) == n_pred_series_expected
            assert len(hfc) == len(ohfc)
            # check hist fc start
            assert ohfc[0].start_time() == first_ts_expected
            # check hist fc end
            assert ohfc[-1].end_time() == last_ts_expected
            for hfc, ohfc in zip(hfc, ohfc):
                assert hfc.columns.equals(series.columns)
                assert ohfc.columns.equals(series.columns)
                assert len(ohfc) == n_pred_points_expected
                assert (hfc.time_index == ohfc.time_index).all()
                np.testing.assert_array_almost_equal(
                    hfc.all_values(), ohfc.all_values()
                )

<<<<<<< HEAD
    @pytest.mark.slow
    @pytest.mark.skipif(not TORCH_AVAILABLE, reason="requires torch")
    @pytest.mark.parametrize("model_config", models_torch_cls_kwargs)
    def test_torch_auto_start_multiple_no_cov(self, model_config):
        forecast_hrz = 10
        model_cls, kwargs, bounds, _ = model_config

        # check historical forecasts for several time series,
        # retrain True and overlap_end False
        model = model_cls(
            random_state=0,
            **kwargs,
        )
        forecasts = model.historical_forecasts(
            series=[self.ts_pass_val, self.ts_pass_val],
            forecast_horizon=forecast_hrz,
            stride=1,
            retrain=True,
            overlap_end=False,
        )
        assert (
            len(forecasts) == 2
        ), f"Model {model_cls} did not return a list of historical forecasts"
        # If retrain=True and overlap_end=False, as ts has 72 values, we can only forecast
        # (target length)-(training length=input_chunk_length+output_chunk_length) - (horizon - 1)
        # indeed we start to predict after the first trainable point (input_chunk_length+output_chunk_length)
        # and we stop in this case (overlap_end=False) at the end_time:
        # target.end_time() - (horizon - 1) * target.freq

        # explanation:
        # (bounds): train sample length
        # (horizon - 1): with overlap_end=False, if entire horizon is available (overlap_end=False),
        # we can predict 1
        theorical_forecast_length = (
            self.ts_val_length - model.min_train_series_length - forecast_hrz + 1
        )
        assert len(forecasts[0]) == len(forecasts[1]) == theorical_forecast_length, (
            f"Model {model_cls} does not return the right number of historical forecasts in the case of "
            f"retrain=True and overlap_end=False. "
            f"Expected {theorical_forecast_length}, got {len(forecasts[0])} and {len(forecasts[1])}"
        )

        # check historical forecasts for several time series,
        # retrain True and overlap_end True
        model = model_cls(
            random_state=0,
            **kwargs,
        )
        forecasts = model.historical_forecasts(
            series=[self.ts_pass_val, self.ts_pass_val],
            forecast_horizon=forecast_hrz,
            stride=1,
            retrain=True,
            overlap_end=True,
        )

        assert (
            len(forecasts) == 2
        ), f"Model {model_cls} did not return a list of historical forecasts of the expected length."
        theorical_forecast_length = (
            self.ts_val_length
            - model.min_train_series_length  # train sample length
            + 1  # with overlap_end=True, we are not restricted by the end of the series or horizon
        )
        assert len(forecasts[0]) == len(forecasts[1]) == theorical_forecast_length, (
            f"Model {model_cls} does not return the right number of historical forecasts in the case of "
            f"retrain=True and overlap_end=True. "
            f"Expected {theorical_forecast_length}, got {len(forecasts[0])} and {len(forecasts[1])}"
        )

        # check historical forecasts for several time series,
        # retrain False and overlap_end False
        model = model_cls(
            random_state=0,
            **kwargs,
        )
        model.fit(self.ts_pass_train)
        forecasts = model.historical_forecasts(
            series=[self.ts_pass_val, self.ts_pass_val],
            forecast_horizon=forecast_hrz,
            stride=1,
            retrain=False,
            overlap_end=False,
        )

        assert (
            len(forecasts) == 2
        ), f"Model {model_cls} did not return a list of historical forecasts"
        theorical_forecast_length = (
            self.ts_val_length
            - model.input_chunk_length  # length required to extract features for prediction
            - (
                forecast_hrz - 1
            )  # overlap_end=False -> if entire horizon is available, we can predict 1
        )
        assert len(forecasts[0]) == len(forecasts[1]) == theorical_forecast_length, (
            f"Model {model_cls} does not return the right number of historical forecasts in the case of "
            f"retrain=False and overlap_end=False. "
            f"Expected {theorical_forecast_length}, got {len(forecasts[0])} and {len(forecasts[1])}"
        )
        assert (
            forecasts[0].end_time()
            == forecasts[1].end_time()
            == self.ts_pass_val.end_time()
        )

        # check historical forecasts for several time series,
        # retrain False and overlap_end True
        model = model_cls(
            random_state=0,
            **kwargs,
        )
        model.fit(self.ts_pass_train)
        forecasts = model.historical_forecasts(
            series=[self.ts_pass_val, self.ts_pass_val],
            forecast_horizon=forecast_hrz,
            stride=1,
            retrain=False,
            overlap_end=True,
        )

        assert (
            len(forecasts) == 2
        ), f"Model {model_cls} did not return a list of historical forecasts"
        theorical_forecast_length = (
            self.ts_val_length
            - model.input_chunk_length  # length required to extract features for prediction
            + 1  # overlap_end=True -> last possible prediction start is one step after end of target
        )
        assert len(forecasts[0]) == len(forecasts[1]) == theorical_forecast_length, (
            f"Model {model_cls} does not return the right number of historical forecasts in the case of "
            f"retrain=False and overlap_end=True. "
            f"Expected {theorical_forecast_length}, got {len(forecasts[0])} and {len(forecasts[1])}"
        )
        assert (
            forecasts[0].end_time()
            == forecasts[1].end_time()
            == self.ts_pass_val.end_time() + forecast_hrz * self.ts_pass_val.freq
        )

=======
>>>>>>> 6f13a2f1
    def test_hist_fc_end_exact_with_covs(self):
        model = LinearRegressionModel(
            lags=2,
            lags_past_covariates=2,
            lags_future_covariates=(2, 1),
            output_chunk_length=2,
        )
        series = tg.sine_timeseries(length=10)
        model.fit(series, past_covariates=series, future_covariates=series)
        fc = model.historical_forecasts(
            series,
            past_covariates=series[:-2],
            future_covariates=series,
            forecast_horizon=2,
            stride=2,
            overlap_end=False,
            last_points_only=True,
            retrain=False,
        )
        assert len(fc) == 4
        assert fc.end_time() == series.end_time()

        fc = model.historical_forecasts(
            series,
            past_covariates=series[:-2],
            future_covariates=series,
            forecast_horizon=2,
            stride=2,
            overlap_end=False,
            last_points_only=False,
            retrain=False,
        )
        fc = concatenate(fc)
        assert len(fc) == 8
        assert fc.end_time() == series.end_time()

    @pytest.mark.parametrize("model_config", models_reg_cov_cls_kwargs)
    def test_regression_auto_start_multiple_with_cov_retrain(self, model_config):
        """Verifying output of historical_forecasts when the training length is automatically set to the minimum."""
        forecast_hrz = 10
        model_cls, kwargs, _, bounds = model_config
        model = model_cls(
            random_state=0,
            **kwargs,
        )

        # target, past & future covariates have the same time index
        forecasts_retrain = model.historical_forecasts(
            series=[self.ts_pass_val, self.ts_pass_val],
            past_covariates=(
                [
                    self.ts_past_cov_valid_same_start,
                    self.ts_past_cov_valid_same_start,
                ]
                if "lags_past_covariates" in kwargs
                else None
            ),
            future_covariates=(
                [
                    self.ts_fut_cov_valid_same_start,
                    self.ts_fut_cov_valid_same_start,
                ]
                if "lags_future_covariates" in kwargs
                else None
            ),
            last_points_only=True,
            forecast_horizon=forecast_hrz,
            stride=1,
            retrain=True,
            overlap_end=False,
        )

        assert (
            len(forecasts_retrain) == 2
        ), f"Model {model_cls} did not return a list of historical forecasts"

        (
            min_target_lag,
            max_target_lag,
            min_past_cov_lag,
            max_past_cov_lag,
            min_future_cov_lag,
            max_future_cov_lag,
            output_chunk_shift,
            _,
        ) = model.extreme_lags

        future_lag = (
            max_future_cov_lag
            if max_future_cov_lag is not None and max_future_cov_lag > 0
            else 0
        )
        # length input - largest past lag - forecast horizon - max(largest future lag, output_chunk_length)
        theorical_retrain_forecast_length = (
            self.ts_val_length
            - model.min_train_series_length  # used for training
            - forecast_hrz  # length of the first forecast / overlap ends
            - max(
                future_lag + 1, 0
            )  # future covariates index is too short to cover the whole target index
            - kwargs.get("output_chunk_length", 1)
        )

        print("tg", self.ts_pass_val.time_index)
        print("fc", self.ts_fut_cov_valid_same_start.time_index)
        print("pc", self.ts_past_cov_valid_same_start.time_index)
        print("hf", forecasts_retrain[0].time_index)
        print("lags", model.lags)

        assert (
            len(forecasts_retrain[0])
            == len(forecasts_retrain[1])
            == theorical_retrain_forecast_length
        ), (
            f"Model {model_cls} does not return the right number of historical forecasts in the case of "
            f"retrain=True and overlap_end=False. "
            f"Expected {theorical_retrain_forecast_length}, got {len(forecasts_retrain[0])} "
            f"and {len(forecasts_retrain[1])}"
        )

        # with last_points_only=True: start is shifted by biggest past lag + training timestamps
        # (forecast horizon + output_chunk_length)
        expected_start = (
            self.ts_pass_val.start_time()
            + (
                model.min_train_series_length
                + forecast_hrz
                + kwargs.get("output_chunk_length", 1)
            )
            * self.ts_pass_val.freq
        )
        # last_point_only=True, the first retained forecast is the last step of the first forecast horizon
        assert forecasts_retrain[0].start_time() == expected_start

        # end is shifted back by the biggest future lag
        if model.output_chunk_length - 1 > future_lag:
            shift = 0
        else:
            shift = future_lag
        expected_end = self.ts_pass_val.end_time() - shift * self.ts_pass_val.freq
        assert forecasts_retrain[0].end_time() == expected_end

    @pytest.mark.parametrize("model_config", models_reg_cov_cls_kwargs)
    def test_regression_auto_start_multiple_with_cov_no_retrain(self, model_config):
        forecast_hrz = 10
        model_cls, kwargs, _, bounds = model_config
        model = model_cls(
            random_state=0,
            **kwargs,
        )

        model.fit(
            series=[self.ts_pass_val, self.ts_pass_val],
            past_covariates=(
                [
                    self.ts_past_cov_valid_same_start,
                    self.ts_past_cov_valid_same_start,
                ]
                if "lags_past_covariates" in kwargs
                else None
            ),
            future_covariates=(
                [
                    self.ts_past_cov_valid_same_start,
                    self.ts_past_cov_valid_same_start,
                ]
                if "lags_future_covariates" in kwargs
                else None
            ),
        )
        forecasts_no_retrain = model.historical_forecasts(
            series=[self.ts_pass_val, self.ts_pass_val],
            past_covariates=(
                [
                    self.ts_past_cov_valid_same_start,
                    self.ts_past_cov_valid_same_start,
                ]
                if "lags_past_covariates" in kwargs
                else None
            ),
            future_covariates=(
                [
                    self.ts_past_cov_valid_same_start,
                    self.ts_past_cov_valid_same_start,
                ]
                if "lags_future_covariates" in kwargs
                else None
            ),
            last_points_only=True,
            forecast_horizon=forecast_hrz,
            stride=1,
            retrain=False,
            overlap_end=False,
        )

        (
            min_target_lag,
            max_target_lag,
            min_past_cov_lag,
            max_past_cov_lag,
            min_future_cov_lag,
            max_future_cov_lag,
            output_chunk_shift,
            _,
        ) = model.extreme_lags

        past_lag = min(
            min_target_lag if min_target_lag else 0,
            min_past_cov_lag if min_past_cov_lag else 0,
            min_future_cov_lag if min_future_cov_lag else 0,
        )

        future_lag = (
            max_future_cov_lag
            if max_future_cov_lag is not None and max_future_cov_lag > 0
            else 0
        )

        # with last_points_only=True: start is shifted by the biggest past lag plus the forecast horizon
        expected_start = (
            self.ts_pass_val.start_time()
            + (-past_lag + forecast_hrz - 1) * self.ts_pass_val.freq
        )
        assert forecasts_no_retrain[0].start_time() == expected_start

        # end is shifted by the biggest future lag if future lag > output_chunk_length
        shift_back = future_lag if future_lag + 1 > model.output_chunk_length else 0
        expected_end = self.ts_pass_val.end_time() - shift_back * self.ts_pass_val.freq
        assert forecasts_no_retrain[0].end_time() == expected_end

    @pytest.mark.slow
    @pytest.mark.skipif(not TORCH_AVAILABLE, reason="requires torch")
    @pytest.mark.parametrize(
        "model_config,retrain",
        itertools.product(models_torch_cls_kwargs, [True, False]),
    )
    def test_torch_auto_start_multiple_no_cov(self, model_config, retrain):
        n_fcs = 3
        forecast_hrz = 10
        model_cls, kwargs, bounds, _ = model_config
        model = model_cls(
            random_state=0,
            **kwargs,
        )

        # we expect first predicted point after `min_train_series_length`
        # model is expected to generate `n_fcs` historical forecasts with `n=forecast_hrz` and
        # `series` of length `length_series_history`
        length_series_history = model.min_train_series_length + forecast_hrz + n_fcs - 1
        series = self.ts_pass_train[:length_series_history]
        if not retrain:
            model.fit(series)

        # check historical forecasts for several time series,
        # retrain True and overlap_end False
        forecasts = model.historical_forecasts(
            series=[series] * 2,
            forecast_horizon=forecast_hrz,
            stride=1,
            retrain=retrain,
            overlap_end=False,
        )
        assert (
            len(forecasts) == 2
        ), f"Model {model_cls} did not return a list of historical forecasts"

        # with the required time spans we expect to get `n_fcs` forecasts
        if not retrain:
            # with retrain=False, we can start `output_chunk_length` steps earlier for non-RNNModels
            # and `training_length - input_chunk_length` steps for RNNModels
            if not isinstance(model, RNNModel):
                add_fcs = model.extreme_lags[1] + 1
            else:
                add_fcs = model.extreme_lags[7] + 1
        else:
            add_fcs = 0
        assert len(forecasts[0]) == len(forecasts[1]) == n_fcs + add_fcs
        assert forecasts[0].end_time() == forecasts[1].end_time() == series.end_time()

        # check historical forecasts for several time series,
        # retrain True and overlap_end True
        forecasts = model.historical_forecasts(
            series=[series] * 2,
            forecast_horizon=forecast_hrz,
            stride=1,
            retrain=retrain,
            overlap_end=True,
        )

        assert (
            len(forecasts) == 2
        ), f"Model {model_cls} did not return a list of historical forecasts"
        # with overlap_end=True, we can generate additional `forecast_hrz`
        # with retrain=False, we can start `add_fcs` steps earlier
        # forecasts after the end of `series`
        assert len(forecasts[0]) == len(forecasts[1]) == n_fcs + forecast_hrz + add_fcs
        assert (
            forecasts[0].end_time()
            == forecasts[1].end_time()
            == series.end_time() + forecast_hrz * series.freq
        )

    @pytest.mark.slow
    @pytest.mark.skipif(not TORCH_AVAILABLE, reason="requires torch")
    @pytest.mark.parametrize(
        "model_config,retrain",
        itertools.product(models_torch_cls_kwargs, [True, False]),
    )
    def test_torch_auto_start_with_past_cov(self, model_config, retrain):
        n_fcs = 3
        forecast_hrz = 10
        # past covariates only
        model_cls, kwargs, bounds, cov_type = model_config

        model = model_cls(
            random_state=0,
            **kwargs,
        )

        if not model.supports_past_covariates:
            with pytest.raises(ValueError) as err:
                model.fit(
                    series=self.ts_pass_train, past_covariates=self.ts_past_cov_train
                )
            assert str(err.value).startswith(
                "The model does not support `past_covariates`."
            )
            return

        # we expect first predicted point after `min_train_series_length`
        # model is expected to generate `n_fcs` historical forecasts with `n=forecast_hrz`,
        # `series` of length `length_series_history`, and covariates that cover the required time range
        length_series_history = model.min_train_series_length + forecast_hrz + n_fcs - 1
        series = self.ts_pass_train[:length_series_history]

        # for historical forecasts, minimum required past covariates should end
        # `forecast_hrz` before the end of `series`
        pc = series[:-forecast_hrz]

        if not retrain:
            model.fit(series, past_covariates=pc)

        # same start, overlap_end=False
        forecasts = model.historical_forecasts(
            series=[series] * 2,
            past_covariates=[pc] * 2,
            forecast_horizon=forecast_hrz,
            stride=1,
            retrain=retrain,
            overlap_end=False,
        )
        assert (
            len(forecasts) == 2
        ), f"Model {model_cls} did not return a list of historical forecasts"

        # with the required time spans we expect to get `n_fcs` forecasts
        if not retrain:
            # with retrain=False, we can start `output_chunk_length` steps earlier for non-RNNModels
            # and `training_length - input_chunk_length` steps for RNNModels
            add_fcs = model.extreme_lags[1] + 1
        else:
            add_fcs = 0
        assert len(forecasts[0]) == len(forecasts[1]) == n_fcs + add_fcs
        assert forecasts[0].end_time() == forecasts[1].end_time() == series.end_time()

        # check the same for `overlap_end=True`
        forecasts = model.historical_forecasts(
            series=[series] * 2,
            past_covariates=[pc] * 2,
            forecast_horizon=forecast_hrz,
            stride=1,
            retrain=retrain,
            overlap_end=True,
        )
        assert len(forecasts[0]) == len(forecasts[1]) == n_fcs + add_fcs
        assert forecasts[0].end_time() == forecasts[1].end_time() == series.end_time()

        # same time index, `overlap_end=True`
        forecasts = model.historical_forecasts(
            series=[series] * 2,
            past_covariates=[series] * 2,
            forecast_horizon=forecast_hrz,
            stride=1,
            retrain=retrain,
            overlap_end=True,
        )
        assert (
            len(forecasts) == 2
        ), f"Model {model_cls} did not return a list of historical forecasts"
        # with overlap_end=True, we can generate additional `forecast_hrz`
        # with retrain=False, we can start `add_fcs` steps earlier
        # forecasts after the end of `series`
        assert len(forecasts[0]) == len(forecasts[1]) == n_fcs + forecast_hrz + add_fcs
        assert (
            forecasts[0].end_time()
            == forecasts[1].end_time()
            == series.end_time() + forecast_hrz * series.freq
        )

        # `pc_longer` has more than required length
        pc_longer = pc.prepend_values([0.0]).append_values([0.0])
        # `pc_before` starts before and has required times
        pc_longer_start = pc.prepend_values([0.0])
        # `pc_after` has required length but starts one step after `pc`
        pc_start_after = pc[1:].append_values([0.0])
        # `pc_end_before` has required length but end one step before `pc`
        pc_end_before = pc[:-1].prepend_values([0.0])

        # checks for long enough and shorter covariates
        forecasts = model.historical_forecasts(
            series=[series] * 4,
            past_covariates=[
                pc_longer,
                pc_longer_start,
                pc_start_after,
                pc_end_before,
            ],
            forecast_horizon=forecast_hrz,
            stride=1,
            retrain=retrain,
            overlap_end=False,
        )

        # for long enough past covariates (but too short for overlapping after the end), we expect `n_fcs` forecast
        assert len(forecasts[0]) == len(forecasts[1]) == n_fcs + add_fcs
        # `pc_start_after` and `pc_end_before` are one step too short for all `n_fcs`
        assert len(forecasts[2]) == len(forecasts[3]) == n_fcs + add_fcs - 1
        assert all([fc.end_time() == series.end_time() for fc in forecasts[:3]])
        assert forecasts[3].end_time() == series.end_time() - series.freq

    @pytest.mark.slow
    @pytest.mark.skipif(not TORCH_AVAILABLE, reason="requires torch")
    @pytest.mark.parametrize(
        "model_config,retrain",
        list(itertools.product(models_torch_cls_kwargs, [True, False]))[2:],
    )
    def test_torch_auto_start_with_future_cov(self, model_config, retrain):
        n_fcs = 3
        forecast_hrz = 10
        # future covariates only
        model_cls, kwargs, bounds, cov_type = model_config

        model = model_cls(
            random_state=0,
            **kwargs,
        )
        if not model.supports_future_covariates:
            with pytest.raises(ValueError) as err:
                model.fit(
                    series=self.ts_pass_train, future_covariates=self.ts_fut_cov_train
                )
            assert str(err.value).startswith(
                "The model does not support `future_covariates`."
            )
            return

        # we expect first predicted point after `min_train_series_length`
        # model is expected to generate `n_fcs` historical forecasts with `n=forecast_hrz`,
        # `series` of length `length_series_history`, and covariates that cover the required time range
        length_series_history = model.min_train_series_length + forecast_hrz + n_fcs - 1
        series = self.ts_pass_train[:length_series_history]

        # to generate `n_fcs` historical forecasts, and since `forecast_horizon > output_chunk_length`,
        # we need additional `output_chunk_length - horizon` future covariates steps
        add_n = max(model.extreme_lags[1] + 1 - forecast_hrz, 0)
        fc = series.append_values([0.0] * add_n) if add_n else series

        if not retrain:
            model.fit(series, future_covariates=fc)

        # same start, overlap_end=False
        forecasts = model.historical_forecasts(
            series=[series] * 2,
            future_covariates=[fc] * 2,
            forecast_horizon=forecast_hrz,
            stride=1,
            retrain=retrain,
            overlap_end=False,
        )
        assert (
            len(forecasts) == 2
        ), f"Model {model_cls} did not return a list of historical forecasts"

        # with the required time spans we expect to get `n_fcs` forecasts
        if not retrain:
            # with retrain=False, we can start `output_chunk_length` steps earlier for non-RNNModels
            # and `training_length - input_chunk_length` steps for RNNModels
            if not isinstance(model, RNNModel):
                add_fcs = model.extreme_lags[1] + 1
            else:
                add_fcs = model.extreme_lags[7] + 1
        else:
            add_fcs = 0
        assert len(forecasts[0]) == len(forecasts[1]) == n_fcs + add_fcs
        assert forecasts[0].end_time() == forecasts[1].end_time() == series.end_time()

        # check the same for `overlap_end=True`
        forecasts = model.historical_forecasts(
            series=[series] * 2,
            future_covariates=[fc] * 2,
            forecast_horizon=forecast_hrz,
            stride=1,
            retrain=retrain,
            overlap_end=True,
        )
        assert len(forecasts[0]) == len(forecasts[1]) == n_fcs + add_fcs
        assert forecasts[0].end_time() == forecasts[1].end_time() == series.end_time()

        # `overlap_end=True`, with long enough future covariates
        if not isinstance(model, RNNModel):
            add_n = model.output_chunk_length
        else:
            # RNNModel is a special case with always `output_chunk_length=1`
            add_n = forecast_hrz
        fc_long = fc.append_values([0.0] * add_n)
        forecasts = model.historical_forecasts(
            series=[series] * 2,
            future_covariates=[fc_long] * 2,
            forecast_horizon=forecast_hrz,
            stride=1,
            retrain=retrain,
            overlap_end=True,
        )
        assert (
            len(forecasts) == 2
        ), f"Model {model_cls} did not return a list of historical forecasts"
        # with overlap_end=True, we can generate additional `forecast_hrz`
        # with retrain=False, we can start `add_fcs` steps earlier
        # forecasts after the end of `series`
        assert len(forecasts[0]) == len(forecasts[1]) == n_fcs + forecast_hrz + add_fcs
        assert (
            forecasts[0].end_time()
            == forecasts[1].end_time()
            == series.end_time() + forecast_hrz * series.freq
        )

        # `fc_longer` has more than required length
        fc_longer = fc.prepend_values([0.0]).append_values([0.0])
        # `fc_before` starts before and has required times
        fc_longer_start = fc.prepend_values([0.0])
        # `fc_after` has required length but starts one step after `fc`
        fc_start_after = fc[1:].append_values([0.0])
        # `fc_end_before` has required length but end one step before `fc`
        fc_end_before = fc[:-1].prepend_values([0.0])

        # checks for long enough and shorter covariates
        forecasts = model.historical_forecasts(
            series=[series] * 4,
            future_covariates=[
                fc_longer,
                fc_longer_start,
                fc_start_after,
                fc_end_before,
            ],
            forecast_horizon=forecast_hrz,
            stride=1,
            retrain=retrain,
            overlap_end=False,
        )

        # for long enough future covariates (but too short for overlapping after the end), we expect `n_fcs` forecast
        assert len(forecasts[0]) == len(forecasts[1]) == n_fcs + add_fcs
        # `fc_start_after` and `fc_end_before` are one step too short for all `n_fcs`
        assert len(forecasts[2]) == len(forecasts[3]) == n_fcs + add_fcs - 1
        assert all([fc.end_time() == series.end_time() for fc in forecasts[:3]])
        assert forecasts[3].end_time() == series.end_time() - series.freq

    @pytest.mark.slow
    @pytest.mark.skipif(not TORCH_AVAILABLE, reason="requires torch")
    @pytest.mark.parametrize(
        "model_config,retrain",
        itertools.product(models_torch_cls_kwargs, [True, False]),
    )
    def test_torch_auto_start_with_past_and_future_cov(self, model_config, retrain):
        n_fcs = 3
        forecast_hrz = 10
        # past and future covariates
        model_cls, kwargs, bounds, cov_type = model_config

        model = model_cls(
            random_state=0,
            **kwargs,
        )
        if not (model.supports_past_covariates and model.supports_future_covariates):
            with pytest.raises(ValueError) as err:
                model.fit(
                    self.ts_pass_train,
                    past_covariates=self.ts_past_cov_train,
                    future_covariates=self.ts_fut_cov_train,
                )
            invalid_covs = []
            if not model.supports_past_covariates:
                invalid_covs.append("`past_covariates`")
            if not model.supports_future_covariates:
                invalid_covs.append("`future_covariates`")
            assert str(err.value).startswith(
                f"The model does not support {', '.join(invalid_covs)}"
            )
            return

        # we expect first predicted point after `min_train_series_length`
        # model is expected to generate `n_fcs` historical forecasts with `n=forecast_hrz`,
        # `series` of length `length_series_history`, and covariates that cover the required time range
        length_series_history = model.min_train_series_length + forecast_hrz + n_fcs - 1
        series = self.ts_pass_train[:length_series_history]

        # for historical forecasts, minimum required past covariates should end
        # `forecast_hrz` before the end of `series`
        pc = series[:-forecast_hrz]

        # to generate `n_fcs` historical forecasts, and since `forecast_horizon > output_chunk_length`,
        # we need additional `output_chunk_length - horizon` future covariates steps
        add_n = max(model.extreme_lags[1] + 1 - forecast_hrz, 0)
        fc = series.append_values([0.0] * add_n) if add_n else series

        if not retrain:
            model.fit(series, past_covariates=pc, future_covariates=fc)

        # same start, overlap_end=False
        forecasts = model.historical_forecasts(
            series=[series] * 2,
            past_covariates=[pc] * 2,
            future_covariates=[fc] * 2,
            forecast_horizon=forecast_hrz,
            stride=1,
            retrain=retrain,
            overlap_end=False,
        )
        assert (
            len(forecasts) == 2
        ), f"Model {model_cls} did not return a list of historical forecasts"

        # with the required time spans we expect to get `n_fcs` forecasts
        if not retrain:
            # with retrain=False, we can start `output_chunk_length` steps earlier for non-RNNModels
            # and `training_length - input_chunk_length` steps for RNNModels
            if not isinstance(model, RNNModel):
                add_fcs = model.extreme_lags[1] + 1
            else:
                add_fcs = model.extreme_lags[7] + 1
        else:
            add_fcs = 0
        assert len(forecasts[0]) == len(forecasts[1]) == n_fcs + add_fcs
        assert forecasts[0].end_time() == forecasts[1].end_time() == series.end_time()

        # check the same for `overlap_end=True`
        forecasts = model.historical_forecasts(
            series=[series] * 2,
            past_covariates=[pc] * 2,
            future_covariates=[fc] * 2,
            forecast_horizon=forecast_hrz,
            stride=1,
            retrain=retrain,
            overlap_end=True,
        )
        assert len(forecasts[0]) == len(forecasts[1]) == n_fcs + add_fcs
        assert forecasts[0].end_time() == forecasts[1].end_time() == series.end_time()

        # `overlap_end=True`, with long enough past and future covariates
        if not isinstance(model, RNNModel):
            add_n = model.output_chunk_length
        else:
            # RNNModel is a special case with always `output_chunk_length=1`
            add_n = forecast_hrz
        fc_long = fc.append_values([0.0] * add_n)
        forecasts = model.historical_forecasts(
            series=[series] * 2,
            past_covariates=[series] * 2,
            future_covariates=[fc_long] * 2,
            forecast_horizon=forecast_hrz,
            stride=1,
            retrain=retrain,
            overlap_end=True,
        )
        assert (
            len(forecasts) == 2
        ), f"Model {model_cls} did not return a list of historical forecasts"
        # with overlap_end=True, we can generate additional `forecast_hrz`
        # with retrain=False, we can start `add_fcs` steps earlier
        # forecasts after the end of `series`
        assert len(forecasts[0]) == len(forecasts[1]) == n_fcs + forecast_hrz + add_fcs
        assert (
            forecasts[0].end_time()
            == forecasts[1].end_time()
            == series.end_time() + forecast_hrz * series.freq
        )

        # `pc_longer` has more than required length
        pc_longer = pc.prepend_values([0.0]).append_values([0.0])
        # `pc_before` starts before and has required times
        pc_longer_start = pc.prepend_values([0.0])
        # `pc_after` has required length but starts one step after `pc`
        pc_start_after = pc[1:].append_values([0.0])
        # `pc_end_before` has required length but end one step before `pc`
        pc_end_before = pc[:-1].prepend_values([0.0])

        # `fc_longer` has more than required length
        fc_longer = fc.prepend_values([0.0]).append_values([0.0])
        # `fc_before` starts before and has required times
        fc_longer_start = fc.prepend_values([0.0])
        # `fc_after` has required length but starts one step after `fc`
        fc_start_after = fc[1:].append_values([0.0])
        # `fc_end_before` has required length but end one step before `fc`
        fc_end_before = fc[:-1].prepend_values([0.0])

        # checks for long enough and shorter covariates
        forecasts = model.historical_forecasts(
            series=[series] * 4,
            past_covariates=[
                pc_longer,
                pc_longer_start,
                pc_start_after,
                pc_end_before,
            ],
            future_covariates=[
                fc_longer,
                fc_longer_start,
                fc_start_after,
                fc_end_before,
            ],
            forecast_horizon=forecast_hrz,
            stride=1,
            retrain=retrain,
            overlap_end=False,
        )

        # for long enough future covariates (but too short for overlapping after the end), we expect `n_fcs` forecast
        assert len(forecasts[0]) == len(forecasts[1]) == n_fcs + add_fcs
        # `*_start_after` and `*_end_bore` are one step too short for all `n_fcs`
        assert len(forecasts[2]) == len(forecasts[3]) == n_fcs + add_fcs - 1
        assert all([fc.end_time() == series.end_time() for fc in forecasts[:3]])
        assert forecasts[3].end_time() == series.end_time() - series.freq

    def test_retrain(self):
        """test historical_forecasts for an untrained model with different retrain values."""

        def helper_hist_forecasts(retrain_val, start):
            model = LinearRegressionModel(lags=4, output_chunk_length=4)
            return model.historical_forecasts(
                self.ts_passengers, start=start, retrain=retrain_val, verbose=False
            )

        def retrain_f_invalid(
            counter, pred_time, train_series, past_covariates, future_covariates
        ):
            return False

        def retrain_f_missing_arg(
            counter, train_series, past_covariates, future_covariates
        ):
            if len(train_series) % 2 == 0:
                return True
            else:
                return False

        def retrain_f_invalid_ouput_int(
            counter, pred_time, train_series, past_covariates, future_covariates
        ):
            return 1

        def retrain_f_invalid_ouput_str(
            counter, pred_time, train_series, past_covariates, future_covariates
        ):
            return "True"

        def retrain_f_valid(
            counter, pred_time, train_series, past_covariates, future_covariates
        ):
            # only retrain once in first iteration
            if pred_time == pd.Timestamp("1959-09-01 00:00:00"):
                return True
            else:
                return False

        def retrain_f_delayed_true(
            counter, pred_time, train_series, past_covariates, future_covariates
        ):
            if counter > 1:
                return True
            else:
                return False

        # test callable
        helper_hist_forecasts(retrain_f_valid, 0.9)
        # missing the `pred_time` positional argument
        expected_msg = "the Callable `retrain` must have a signature/arguments matching the following positional"
        with pytest.raises(ValueError) as error_msg:
            helper_hist_forecasts(retrain_f_missing_arg, 0.9)
        assert str(error_msg.value).startswith(expected_msg)
        # returning a non-bool value (int)
        expected_msg = "Return value of `retrain` must be bool, received <class 'int'>"
        with pytest.raises(ValueError) as error_msg:
            helper_hist_forecasts(retrain_f_invalid_ouput_int, 0.9)
        assert str(error_msg.value).startswith(expected_msg)
        # returning a non-bool value (str)
        expected_msg = "Return value of `retrain` must be bool, received <class 'str'>"
        with pytest.raises(ValueError) as error_msg:
            helper_hist_forecasts(retrain_f_invalid_ouput_str, 0.9)
        assert str(error_msg.value).startswith(expected_msg)
        # predict fails but model could have been trained before the predict round
        expected_msg = "`retrain` is `False` in the first train iteration at prediction point (in time)"
        with pytest.raises(ValueError) as error_msg:
            helper_hist_forecasts(retrain_f_delayed_true, 0.9)
        assert str(error_msg.value).startswith(expected_msg)
        # always returns False, treated slightly different than `retrain=False` and `retrain=0`
        with pytest.raises(ValueError) as error_msg:
            helper_hist_forecasts(retrain_f_invalid, 0.9)
        assert str(error_msg.value).startswith(expected_msg)

        # test int
        helper_hist_forecasts(10, 0.9)
        expected_msg = "Model has not been fit yet."
        # `retrain=0` with not-trained model, encountering directly a predictable time index
        with pytest.raises(ValueError) as error_msg:
            helper_hist_forecasts(0, 0.9)
        assert str(error_msg.value).startswith(expected_msg), str(error_msg.value)

        # test bool
        helper_hist_forecasts(True, 0.9)
        # `retrain=False` with not-trained model, encountering directly a predictable time index
        expected_msg = "The model has not been fitted yet, and `retrain` is ``False``."
        with pytest.raises(ValueError) as error_msg:
            helper_hist_forecasts(False, 0.9)
        assert str(error_msg.value).startswith(expected_msg)

        # series.start_time() + (4 lags + 4 ocl) * series.freq
        expected_start = self.ts_passengers.start_time() + 8 * self.ts_passengers.freq
        assert expected_start == pd.Timestamp("1949-09-01 00:00:00")
        # start before first trainable time index should still work
        res = helper_hist_forecasts(True, pd.Timestamp("1949-07-01 00:00:00"))
        assert res.time_index[0] == expected_start
        # start at first trainable time index should still work
        res = helper_hist_forecasts(True, expected_start)
        assert res.time_index[0] == expected_start
        # start at last trainable time index should still work
        expected_end = pd.Timestamp("1960-12-01 00:00:00")
        res = helper_hist_forecasts(True, expected_end)
        assert res.time_index[0] == expected_end

    @pytest.mark.parametrize("model_type", ["regression", "torch"])
    def test_predict_likelihood_parameters(self, model_type):
        """standard checks that historical forecasts work with direct likelihood parameter predictions
        with regression and torch models."""

        model = self.create_model(1, False, model_type=model_type)
        # skip torch models if not installed
        if model is None:
            return
        # model doesn't use likelihood
        with pytest.raises(ValueError):
            model.historical_forecasts(
                self.ts_pass_train,
                predict_likelihood_parameters=True,
            )

        model = self.create_model(1, model_type=model_type)
        # forecast_horizon > output_chunk_length doesn't work
        with pytest.raises(ValueError):
            model.historical_forecasts(
                self.ts_pass_train,
                predict_likelihood_parameters=True,
                forecast_horizon=2,
            )

        model = self.create_model(1, model_type=model_type)
        # num_samples != 1 doesn't work
        with pytest.raises(ValueError):
            model.historical_forecasts(
                self.ts_pass_train,
                predict_likelihood_parameters=True,
                forecast_horizon=1,
                num_samples=2,
            )

        n = 3
        target_name = self.ts_pass_train.components[0]
        qs_expected = ["q0.05", "q0.40", "q0.50", "q0.60", "q0.95"]
        qs_expected = pd.Index([target_name + "_" + q for q in qs_expected])
        # check that it works with retrain
        model = self.create_model(1, model_type=model_type)
        hist_fc = model.historical_forecasts(
            self.ts_pass_train,
            predict_likelihood_parameters=True,
            forecast_horizon=1,
            num_samples=1,
            start=len(self.ts_pass_train) - n,  # predict on last 10 steps
            retrain=True,
        )
        assert hist_fc.components.equals(qs_expected)
        assert len(hist_fc) == n

        # check for equal results between predict and hist fc without retraining
        model = self.create_model(1, model_type=model_type)
        model.fit(series=self.ts_pass_train[:-n])
        hist_fc = model.historical_forecasts(
            self.ts_pass_train,
            predict_likelihood_parameters=True,
            forecast_horizon=1,
            num_samples=1,
            start=len(self.ts_pass_train) - n,  # predict on last 10 steps
            retrain=False,
        )
        assert hist_fc.components.equals(qs_expected)
        assert len(hist_fc) == n

        preds = []
        for n_i in range(n):
            preds.append(
                model.predict(
                    n=1,
                    series=self.ts_pass_train[: -(n - n_i)],
                    predict_likelihood_parameters=True,
                )
            )
        preds = darts.concatenate(preds)
        np.testing.assert_array_almost_equal(
            preds.all_values(copy=False), hist_fc.all_values(copy=False)
        )

        # check equal results between predict and hist fc with higher output_chunk_length and horizon,
        # and last_points_only=False
        model = self.create_model(2, model_type=model_type)
        # we take one more training step so that model trained on ocl=1 has the same training samples
        # as model above
        model.fit(series=self.ts_pass_train[: -(n - 1)])
        hist_fc = model.historical_forecasts(
            self.ts_pass_train,
            predict_likelihood_parameters=True,
            forecast_horizon=2,
            num_samples=1,
            start=len(self.ts_pass_train) - n,  # predict on last 10 steps
            retrain=False,
            last_points_only=False,
            overlap_end=True,
        )
        # because of overlap_end, we get an additional prediction
        # generate the same predictions manually
        preds = []
        for n_i in range(n + 1):
            right = -(n - n_i) if n_i < 3 else len(self.ts_pass_train)
            preds.append(
                model.predict(
                    n=2,
                    series=self.ts_pass_train[:right],
                    predict_likelihood_parameters=True,
                )
            )
        for p, hfc in zip(preds, hist_fc):
            assert p.columns.equals(hfc.columns)
            assert p.time_index.equals(hfc.time_index)
            np.testing.assert_array_almost_equal(
                p.all_values(copy=False), hfc.all_values(copy=False)
            )
            assert len(hist_fc) == n + 1

    @pytest.mark.parametrize(
        "model_type,enable_optimization",
        product(["regression", "torch"], [True, False]),
    )
    def test_fit_kwargs(self, model_type, enable_optimization):
        """check that the parameters provided in fit_kwargs are correctly processed"""
        valid_fit_kwargs = {"max_samples_per_ts": 3}
        invalid_fit_kwargs = {"series": self.ts_pass_train}
        unsupported_fit_kwargs = {"unsupported": "unsupported"}

        n = 2
        model = self.create_model(1, use_ll=False, model_type=model_type)

        # torch not available
        if model is None:
            return

        model.fit(series=self.ts_pass_train[:-n])

        # supported argument
        hist_fc = model.historical_forecasts(
            self.ts_pass_train,
            forecast_horizon=1,
            num_samples=1,
            start=len(self.ts_pass_train) - n,
            retrain=True,
            enable_optimization=enable_optimization,
            fit_kwargs=valid_fit_kwargs,
        )

        assert hist_fc.components.equals(self.ts_pass_train.components)
        assert len(hist_fc) == n

        # passing unsupported argument
        with pytest.raises(TypeError):
            hist_fc = model.historical_forecasts(
                self.ts_pass_train,
                forecast_horizon=1,
                start=len(self.ts_pass_train) - n,
                retrain=True,
                enable_optimization=enable_optimization,
                fit_kwargs=unsupported_fit_kwargs,
            )

        # passing hist_fc parameters in fit_kwargs, with retrain=False
        hist_fc = model.historical_forecasts(
            self.ts_pass_train,
            forecast_horizon=1,
            start=len(self.ts_pass_train) - n,
            retrain=False,
            enable_optimization=enable_optimization,
            fit_kwargs=invalid_fit_kwargs,
        )

        assert hist_fc.components.equals(self.ts_pass_train.components)
        assert len(hist_fc) == n

        # passing hist_fc parameters in fit_kwargs, interfering with the logic
        with pytest.raises(ValueError) as msg:
            model.historical_forecasts(
                self.ts_pass_train,
                forecast_horizon=1,
                start=len(self.ts_pass_train) - n,
                retrain=True,
                enable_optimization=enable_optimization,
                fit_kwargs=invalid_fit_kwargs,
            )
        assert str(msg.value).startswith(
            "The following parameters cannot be passed in `fit_kwargs`"
        )

    @pytest.mark.parametrize(
        "model_type,enable_optimization",
        product(["regression", "torch"], [True, False]),
    )
    def test_predict_kwargs(self, model_type, enable_optimization):
        """check that the parameters provided in predict_kwargs are correctly processed"""
        invalid_predict_kwargs = {"predict_likelihood_parameters": False}
        unsupported_predict_kwargs = {"unsupported": "unsupported"}
        if model_type == "regression":
            valid_predict_kwargs = {}
        else:
            valid_predict_kwargs = {"batch_size": 10}

        n = 2
        model = self.create_model(1, use_ll=False, model_type=model_type)

        # torch not available
        if model is None:
            return

        model.fit(series=self.ts_pass_train[:-n])

        # supported argument
        hist_fc = model.historical_forecasts(
            self.ts_pass_train,
            forecast_horizon=1,
            start=len(self.ts_pass_train) - n,
            retrain=False,
            enable_optimization=enable_optimization,
            predict_kwargs=valid_predict_kwargs,
        )

        assert hist_fc.components.equals(self.ts_pass_train.components)
        assert len(hist_fc) == n

        # passing unsupported prediction argument
        with pytest.raises(TypeError):
            hist_fc = model.historical_forecasts(
                self.ts_pass_train,
                forecast_horizon=1,
                start=len(self.ts_pass_train) - n,
                retrain=False,
                enable_optimization=enable_optimization,
                predict_kwargs=unsupported_predict_kwargs,
            )

        # passing hist_fc parameters in predict_kwargs, interfering with the logic
        with pytest.raises(ValueError) as msg:
            hist_fc = model.historical_forecasts(
                self.ts_pass_train,
                forecast_horizon=1,
                start=len(self.ts_pass_train) - n,
                retrain=False,
                enable_optimization=enable_optimization,
                predict_kwargs=invalid_predict_kwargs,
            )
        assert str(msg.value).startswith(
            "The following parameters cannot be passed in `predict_kwargs`"
        )<|MERGE_RESOLUTION|>--- conflicted
+++ resolved
@@ -1290,149 +1290,6 @@
                     hfc.all_values(), ohfc.all_values()
                 )
 
-<<<<<<< HEAD
-    @pytest.mark.slow
-    @pytest.mark.skipif(not TORCH_AVAILABLE, reason="requires torch")
-    @pytest.mark.parametrize("model_config", models_torch_cls_kwargs)
-    def test_torch_auto_start_multiple_no_cov(self, model_config):
-        forecast_hrz = 10
-        model_cls, kwargs, bounds, _ = model_config
-
-        # check historical forecasts for several time series,
-        # retrain True and overlap_end False
-        model = model_cls(
-            random_state=0,
-            **kwargs,
-        )
-        forecasts = model.historical_forecasts(
-            series=[self.ts_pass_val, self.ts_pass_val],
-            forecast_horizon=forecast_hrz,
-            stride=1,
-            retrain=True,
-            overlap_end=False,
-        )
-        assert (
-            len(forecasts) == 2
-        ), f"Model {model_cls} did not return a list of historical forecasts"
-        # If retrain=True and overlap_end=False, as ts has 72 values, we can only forecast
-        # (target length)-(training length=input_chunk_length+output_chunk_length) - (horizon - 1)
-        # indeed we start to predict after the first trainable point (input_chunk_length+output_chunk_length)
-        # and we stop in this case (overlap_end=False) at the end_time:
-        # target.end_time() - (horizon - 1) * target.freq
-
-        # explanation:
-        # (bounds): train sample length
-        # (horizon - 1): with overlap_end=False, if entire horizon is available (overlap_end=False),
-        # we can predict 1
-        theorical_forecast_length = (
-            self.ts_val_length - model.min_train_series_length - forecast_hrz + 1
-        )
-        assert len(forecasts[0]) == len(forecasts[1]) == theorical_forecast_length, (
-            f"Model {model_cls} does not return the right number of historical forecasts in the case of "
-            f"retrain=True and overlap_end=False. "
-            f"Expected {theorical_forecast_length}, got {len(forecasts[0])} and {len(forecasts[1])}"
-        )
-
-        # check historical forecasts for several time series,
-        # retrain True and overlap_end True
-        model = model_cls(
-            random_state=0,
-            **kwargs,
-        )
-        forecasts = model.historical_forecasts(
-            series=[self.ts_pass_val, self.ts_pass_val],
-            forecast_horizon=forecast_hrz,
-            stride=1,
-            retrain=True,
-            overlap_end=True,
-        )
-
-        assert (
-            len(forecasts) == 2
-        ), f"Model {model_cls} did not return a list of historical forecasts of the expected length."
-        theorical_forecast_length = (
-            self.ts_val_length
-            - model.min_train_series_length  # train sample length
-            + 1  # with overlap_end=True, we are not restricted by the end of the series or horizon
-        )
-        assert len(forecasts[0]) == len(forecasts[1]) == theorical_forecast_length, (
-            f"Model {model_cls} does not return the right number of historical forecasts in the case of "
-            f"retrain=True and overlap_end=True. "
-            f"Expected {theorical_forecast_length}, got {len(forecasts[0])} and {len(forecasts[1])}"
-        )
-
-        # check historical forecasts for several time series,
-        # retrain False and overlap_end False
-        model = model_cls(
-            random_state=0,
-            **kwargs,
-        )
-        model.fit(self.ts_pass_train)
-        forecasts = model.historical_forecasts(
-            series=[self.ts_pass_val, self.ts_pass_val],
-            forecast_horizon=forecast_hrz,
-            stride=1,
-            retrain=False,
-            overlap_end=False,
-        )
-
-        assert (
-            len(forecasts) == 2
-        ), f"Model {model_cls} did not return a list of historical forecasts"
-        theorical_forecast_length = (
-            self.ts_val_length
-            - model.input_chunk_length  # length required to extract features for prediction
-            - (
-                forecast_hrz - 1
-            )  # overlap_end=False -> if entire horizon is available, we can predict 1
-        )
-        assert len(forecasts[0]) == len(forecasts[1]) == theorical_forecast_length, (
-            f"Model {model_cls} does not return the right number of historical forecasts in the case of "
-            f"retrain=False and overlap_end=False. "
-            f"Expected {theorical_forecast_length}, got {len(forecasts[0])} and {len(forecasts[1])}"
-        )
-        assert (
-            forecasts[0].end_time()
-            == forecasts[1].end_time()
-            == self.ts_pass_val.end_time()
-        )
-
-        # check historical forecasts for several time series,
-        # retrain False and overlap_end True
-        model = model_cls(
-            random_state=0,
-            **kwargs,
-        )
-        model.fit(self.ts_pass_train)
-        forecasts = model.historical_forecasts(
-            series=[self.ts_pass_val, self.ts_pass_val],
-            forecast_horizon=forecast_hrz,
-            stride=1,
-            retrain=False,
-            overlap_end=True,
-        )
-
-        assert (
-            len(forecasts) == 2
-        ), f"Model {model_cls} did not return a list of historical forecasts"
-        theorical_forecast_length = (
-            self.ts_val_length
-            - model.input_chunk_length  # length required to extract features for prediction
-            + 1  # overlap_end=True -> last possible prediction start is one step after end of target
-        )
-        assert len(forecasts[0]) == len(forecasts[1]) == theorical_forecast_length, (
-            f"Model {model_cls} does not return the right number of historical forecasts in the case of "
-            f"retrain=False and overlap_end=True. "
-            f"Expected {theorical_forecast_length}, got {len(forecasts[0])} and {len(forecasts[1])}"
-        )
-        assert (
-            forecasts[0].end_time()
-            == forecasts[1].end_time()
-            == self.ts_pass_val.end_time() + forecast_hrz * self.ts_pass_val.freq
-        )
-
-=======
->>>>>>> 6f13a2f1
     def test_hist_fc_end_exact_with_covs(self):
         model = LinearRegressionModel(
             lags=2,
