--- conflicted
+++ resolved
@@ -233,14 +233,5 @@
         return self._build_forecast_series(forecast)
 
     @property
-<<<<<<< HEAD
-    def _is_probabilistic(self) -> bool:
-        return True
-=======
     def supports_probabilistic_prediction(self) -> bool:
-        return True
-
-    @property
-    def min_train_series_length(self) -> int:
-        return 30
->>>>>>> 6f13a2f1
+        return True