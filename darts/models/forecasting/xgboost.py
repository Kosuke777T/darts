"""
XGBoost Model
-------------

Regression model based on XGBoost.

This implementation comes with the ability to produce probabilistic forecasts.
"""

from functools import partial
from typing import List, Optional, Sequence, Union

import numpy as np
import xgboost as xgb

from darts.logging import get_logger, raise_if_not
from darts.models.forecasting.regression_model import (
    FUTURE_LAGS_TYPE,
    LAGS_TYPE,
    RegressionModel,
    _LikelihoodMixin,
)
from darts.timeseries import TimeSeries

logger = get_logger(__name__)

# Check whether we are running xgboost >= 2.0.0 for quantile regression
tokens = xgb.__version__.split(".")
xgb_200_or_above = int(tokens[0]) >= 2


def xgb_quantile_loss(labels: np.ndarray, preds: np.ndarray, quantile: float):
    """Custom loss function for XGBoost to compute quantile loss gradient.

    Inspired from: https://gist.github.com/Nikolay-Lysenko/06769d701c1d9c9acb9a66f2f9d7a6c7

    This computes the gradient of the pinball loss between predictions and target labels.
    """
    raise_if_not(0 <= quantile <= 1, "Quantile must be between 0 and 1.", logger)

    errors = preds - labels
    left_mask = errors < 0
    right_mask = errors > 0

    grad = -quantile * left_mask + (1 - quantile) * right_mask
    hess = np.ones_like(preds)

    return grad, hess


class XGBModel(RegressionModel, _LikelihoodMixin):
    def __init__(
        self,
        lags: Optional[LAGS_TYPE] = None,
        lags_past_covariates: Optional[LAGS_TYPE] = None,
        lags_future_covariates: Optional[FUTURE_LAGS_TYPE] = None,
        output_chunk_length: int = 1,
        output_chunk_shift: int = 0,
        add_encoders: Optional[dict] = None,
        likelihood: Optional[str] = None,
        quantiles: Optional[List[float]] = None,
        random_state: Optional[int] = None,
        multi_models: Optional[bool] = True,
        use_static_covariates: bool = True,
        **kwargs,
    ):
        """XGBoost Model

        Parameters
        ----------
        lags
            Lagged target `series` values used to predict the next time step/s.
            If an integer, must be > 0. Uses the last `n=lags` past lags; e.g. `(-1, -2, ..., -lags)`, where `0`
            corresponds the first predicted time step of each sample. If `output_chunk_shift > 0`, then
            lag `-1` translates to `-1 - output_chunk_shift` steps before the first prediction step.
            If a list of integers, each value must be < 0. Uses only the specified values as lags.
            If a dictionary, the keys correspond to the `series` component names (of the first series when
            using multiple series) and the values correspond to the component lags (integer or list of integers). The
            key 'default_lags' can be used to provide default lags for un-specified components. Raises and error if some
            components are missing and the 'default_lags' key is not provided.
        lags_past_covariates
            Lagged `past_covariates` values used to predict the next time step/s.
            If an integer, must be > 0. Uses the last `n=lags_past_covariates` past lags; e.g. `(-1, -2, ..., -lags)`,
            where `0` corresponds to the first predicted time step of each sample. If `output_chunk_shift > 0`, then
            lag `-1` translates to `-1 - output_chunk_shift` steps before the first prediction step.
            If a list of integers, each value must be < 0. Uses only the specified values as lags.
            If a dictionary, the keys correspond to the `past_covariates` component names (of the first series when
            using multiple series) and the values correspond to the component lags (integer or list of integers). The
            key 'default_lags' can be used to provide default lags for un-specified components. Raises and error if some
            components are missing and the 'default_lags' key is not provided.
        lags_future_covariates
            Lagged `future_covariates` values used to predict the next time step/s. The lags are always relative to the
            first step in the output chunk, even when `output_chunk_shift > 0`.
            If a tuple of `(past, future)`, both values must be > 0. Uses the last `n=past` past lags and `n=future`
            future lags; e.g. `(-past, -(past - 1), ..., -1, 0, 1, .... future - 1)`, where `0` corresponds the first
            predicted time step of each sample. If `output_chunk_shift > 0`, the position of negative lags differ from
            those of `lags` and `lags_past_covariates`. In this case a future lag `-5` would point at the same
            step as a target lag of `-5 + output_chunk_shift`.
            If a list of integers, uses only the specified values as lags.
            If a dictionary, the keys correspond to the `future_covariates` component names (of the first series when
            using multiple series) and the values correspond to the component lags (tuple or list of integers). The key
            'default_lags' can be used to provide default lags for un-specified components. Raises and error if some
            components are missing and the 'default_lags' key is not provided.
        output_chunk_length
            Number of time steps predicted at once (per chunk) by the internal model. It is not the same as forecast
            horizon `n` used in `predict()`, which is the desired number of prediction points generated using a
            one-shot- or autoregressive forecast. Setting `n <= output_chunk_length` prevents auto-regression. This is
            useful when the covariates don't extend far enough into the future, or to prohibit the model from using
            future values of past and / or future covariates for prediction (depending on the model's covariate
            support).
        output_chunk_shift
            Optionally, the number of steps to shift the start of the output chunk into the future (relative to the
            input chunk end). This will create a gap between the input (history of target and past covariates) and
            output. If the model supports `future_covariates`, the `lags_future_covariates` are relative to the first
            step in the shifted output chunk. Predictions will start `output_chunk_shift` steps after the end of the
            target `series`. If `output_chunk_shift` is set, the model cannot generate autoregressive predictions
            (`n > output_chunk_length`).
        add_encoders
            A large number of past and future covariates can be automatically generated with `add_encoders`.
            This can be done by adding multiple pre-defined index encoders and/or custom user-made functions that
            will be used as index encoders. Additionally, a transformer such as Darts' :class:`Scaler` can be added to
            transform the generated covariates. This happens all under one hood and only needs to be specified at
            model creation.
            Read :meth:`SequentialEncoder <darts.dataprocessing.encoders.SequentialEncoder>` to find out more about
            ``add_encoders``. Default: ``None``. An example showing some of ``add_encoders`` features:

            .. highlight:: python
            .. code-block:: python

                def encode_year(idx):
                    return (idx.year - 1950) / 50

                add_encoders={
                    'cyclic': {'future': ['month']},
                    'datetime_attribute': {'future': ['hour', 'dayofweek']},
                    'position': {'past': ['relative'], 'future': ['relative']},
                    'custom': {'past': [encode_year]},
                    'transformer': Scaler(),
                    'tz': 'CET'
                }
            ..
        likelihood
            Can be set to `poisson` or `quantile`. If set, the model will be probabilistic, allowing sampling at
            prediction time. This will overwrite any `objective` parameter.
        quantiles
            Fit the model to these quantiles if the `likelihood` is set to `quantile`.
        random_state
            Control the randomness in the fitting procedure and for sampling.
            Default: ``None``.
        multi_models
            If True, a separate model will be trained for each future lag to predict. If False, a single model is
            trained to predict at step 'output_chunk_length' in the future. Default: True.
        use_static_covariates
            Whether the model should use static covariate information in case the input `series` passed to ``fit()``
            contain static covariates. If ``True``, and static covariates are available at fitting time, will enforce
            that all target `series` have the same static covariate dimensionality in ``fit()`` and ``predict()``.
        **kwargs
            Additional keyword arguments passed to `xgb.XGBRegressor`.

        Examples
        --------
        Deterministic forecasting, using past/future covariates (optional)

        >>> from darts.datasets import WeatherDataset
        >>> from darts.models import XGBModel
        >>> series = WeatherDataset().load()
        >>> # predicting atmospheric pressure
        >>> target = series['p (mbar)'][:100]
        >>> # optionally, use past observed rainfall (pretending to be unknown beyond index 100)
        >>> past_cov = series['rain (mm)'][:100]
        >>> # optionally, use future temperatures (pretending this component is a forecast)
        >>> future_cov = series['T (degC)'][:106]
        >>> # predict 6 pressure values using the 12 past values of pressure and rainfall, as well as the 6 temperature
        >>> # values corresponding to the forecasted period
        >>> model = XGBModel(
        >>>     lags=12,
        >>>     lags_past_covariates=12,
        >>>     lags_future_covariates=[0,1,2,3,4,5],
        >>>     output_chunk_length=6,
        >>> )
        >>> model.fit(target, past_covariates=past_cov, future_covariates=future_cov)
        >>> pred = model.predict(6)
        >>> pred.values()
        array([[1005.9185 ],
               [1005.8315 ],
               [1005.7878 ],
               [1005.72626],
               [1005.7475 ],
               [1005.76074]])
        """
        kwargs["random_state"] = random_state  # seed for tree learner
        self.kwargs = kwargs
        self._median_idx = None
        self._model_container = None
        self.quantiles = None
        self.likelihood = likelihood
        self._rng = None

        # parse likelihood
        available_likelihoods = ["poisson", "quantile"]  # to be extended
        if likelihood is not None:
            self._check_likelihood(likelihood, available_likelihoods)
            if likelihood in {"poisson"}:
                self.kwargs["objective"] = f"count:{likelihood}"
            elif likelihood == "quantile":
                if xgb_200_or_above:
                    # leverage built-in Quantile Regression
                    self.kwargs["objective"] = "reg:quantileerror"
                self.quantiles, self._median_idx = self._prepare_quantiles(quantiles)
                self._model_container = self._get_model_container()

            self._rng = np.random.default_rng(seed=random_state)  # seed for sampling

        super().__init__(
            lags=lags,
            lags_past_covariates=lags_past_covariates,
            lags_future_covariates=lags_future_covariates,
            output_chunk_length=output_chunk_length,
            output_chunk_shift=output_chunk_shift,
            add_encoders=add_encoders,
            multi_models=multi_models,
            model=xgb.XGBRegressor(**self.kwargs),
            use_static_covariates=use_static_covariates,
        )

    def fit(
        self,
        series: Union[TimeSeries, Sequence[TimeSeries]],
        past_covariates: Optional[Union[TimeSeries, Sequence[TimeSeries]]] = None,
        future_covariates: Optional[Union[TimeSeries, Sequence[TimeSeries]]] = None,
        val_series: Optional[Union[TimeSeries, Sequence[TimeSeries]]] = None,
        val_past_covariates: Optional[Union[TimeSeries, Sequence[TimeSeries]]] = None,
        val_future_covariates: Optional[Union[TimeSeries, Sequence[TimeSeries]]] = None,
        max_samples_per_ts: Optional[int] = None,
        **kwargs,
    ):
        """
        Fits/trains the model using the provided list of features time series and the target time series.

        Parameters
        ----------
        series
            TimeSeries or Sequence[TimeSeries] object containing the target values.
        past_covariates
            Optionally, a series or sequence of series specifying past-observed covariates
        future_covariates
            Optionally, a series or sequence of series specifying future-known covariates
        val_series
            TimeSeries or Sequence[TimeSeries] object containing the target values for evaluation dataset
        val_past_covariates
            Optionally, a series or sequence of series specifying past-observed covariates for evaluation dataset
        val_future_covariates :
            Optionally, a series or sequence of series specifying future-known covariates for evaluation dataset
        max_samples_per_ts
            This is an integer upper bound on the number of tuples that can be produced
            per time series. It can be used in order to have an upper bound on the total size of the dataset and
            ensure proper sampling. If `None`, it will read all of the individual time series in advance (at dataset
            creation) to know their sizes, which might be expensive on big datasets.
            If some series turn out to have a length that would allow more than `max_samples_per_ts`, only the
            most recent `max_samples_per_ts` samples will be considered.
        **kwargs
            Additional kwargs passed to `xgb.XGBRegressor.fit()`
        """

        if val_series is not None:
            # Note: we create a list here as it's what's expected by XGBRegressor.fit()
            # This is handled as a separate case in multioutput.py
            kwargs["eval_set"] = [
                self._create_lagged_data(
                    target_series=val_series,
                    past_covariates=val_past_covariates,
                    future_covariates=val_future_covariates,
                    max_samples_per_ts=max_samples_per_ts,
                )
            ]

        # TODO: XGBRegressor supports multi quantile reqression which we could leverage in the future
        #  see https://xgboost.readthedocs.io/en/latest/python/examples/quantile_regression.html
        if self.likelihood == "quantile":
            # empty model container in case of multiple calls to fit, e.g. when backtesting
            self._model_container.clear()
            for quantile in self.quantiles:
                if xgb_200_or_above:
                    self.kwargs["quantile_alpha"] = quantile
                else:
                    objective = partial(xgb_quantile_loss, quantile=quantile)
                    self.kwargs["objective"] = objective
                self.model = xgb.XGBRegressor(**self.kwargs)

                super().fit(
                    series=series,
                    past_covariates=past_covariates,
                    future_covariates=future_covariates,
                    max_samples_per_ts=max_samples_per_ts,
                    **kwargs,
                )

                self._model_container[quantile] = self.model

            return self

        super().fit(
            series=series,
            past_covariates=past_covariates,
            future_covariates=future_covariates,
            max_samples_per_ts=max_samples_per_ts,
            **kwargs,
        )

        return self

    def _predict_and_sample(
        self,
        x: np.ndarray,
        num_samples: int,
        predict_likelihood_parameters: bool,
        **kwargs,
    ) -> np.ndarray:
        """Override of RegressionModel's predict method to allow for the probabilistic case"""
        if self.likelihood is not None:
            return self._predict_and_sample_likelihood(
                x, num_samples, self.likelihood, predict_likelihood_parameters, **kwargs
            )
        else:
            return super()._predict_and_sample(
                x, num_samples, predict_likelihood_parameters, **kwargs
            )

    @property
<<<<<<< HEAD
    def _is_probabilistic(self) -> bool:
        return self.likelihood is not None
=======
    def supports_probabilistic_prediction(self) -> bool:
        return self.likelihood is not None

    @property
    def min_train_series_length(self) -> int:
        # XGBModel  requires a minimum of 2 training samples,
        # therefore the min_train_series_length should be one
        # more than for other regression models
        return max(
            3,
            (
                -self.lags["target"][0] + self.output_chunk_length + 1
                if "target" in self.lags
                else self.output_chunk_length
            ),
        )
>>>>>>> 6f13a2f1
<|MERGE_RESOLUTION|>--- conflicted
+++ resolved
@@ -327,24 +327,5 @@
             )
 
     @property
-<<<<<<< HEAD
-    def _is_probabilistic(self) -> bool:
-        return self.likelihood is not None
-=======
     def supports_probabilistic_prediction(self) -> bool:
-        return self.likelihood is not None
-
-    @property
-    def min_train_series_length(self) -> int:
-        # XGBModel  requires a minimum of 2 training samples,
-        # therefore the min_train_series_length should be one
-        # more than for other regression models
-        return max(
-            3,
-            (
-                -self.lags["target"][0] + self.output_chunk_length + 1
-                if "target" in self.lags
-                else self.output_chunk_length
-            ),
-        )
->>>>>>> 6f13a2f1
+        return self.likelihood is not None