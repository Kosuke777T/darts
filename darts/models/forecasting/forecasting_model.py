--- conflicted
+++ resolved
@@ -545,30 +545,6 @@
         (-10, 6, None, None, 4, 6, 0, None)
         """
 
-<<<<<<< HEAD
-    # @property
-    # def _training_sample_time_index_length(self) -> int:
-    #    """
-    #    Required time_index length for one training sample, for any model.
-    #    """
-    #    (
-    #        min_target_lag,
-    #        max_target_lag,
-    #        min_past_cov_lag,
-    #        max_past_cov_lag,
-    #        min_future_cov_lag,
-    #        max_future_cov_lag,
-    #        output_chunk_shift,
-    #    ) = self.extreme_lags
-    #    return max(
-    #        max_target_lag + 1,
-    #        max_future_cov_lag + 1 if max_future_cov_lag else 0,
-    #    ) - min(
-    #        min_target_lag if min_target_lag else 0,
-    #        min_past_cov_lag if min_past_cov_lag else 0,
-    #        min_future_cov_lag if min_future_cov_lag else 0,
-    #    ) + output_chunk_shift
-=======
     @property
     def _training_sample_time_index_length(self) -> int:
         """
@@ -595,7 +571,6 @@
             min_past_cov_lag if min_past_cov_lag else 0,
             min_future_cov_lag if min_future_cov_lag else 0,
         )
->>>>>>> 6f13a2f1
 
     def _generate_new_dates(
         self, n: int, input_series: Optional[TimeSeries] = None
