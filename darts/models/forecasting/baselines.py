"""
Baseline Models
---------------

A collection of simple benchmark models for univariate series.
"""

from typing import List, Optional, Sequence, Union

import numpy as np

from darts.logging import get_logger, raise_if_not
from darts.models.forecasting.ensemble_model import EnsembleModel
from darts.models.forecasting.forecasting_model import (
    GlobalForecastingModel,
    LocalForecastingModel,
)
from darts.timeseries import TimeSeries

logger = get_logger(__name__)


class NaiveMean(LocalForecastingModel):
    def __init__(self):
        """Naive Mean Model

        This model has no parameter, and always predicts the
        mean value of the training series.
        """
        super().__init__()
        self.mean_val = None

    def __str__(self):
        return "Naive mean predictor model"

    def fit(self, series: TimeSeries):
        super().fit(series)

        self.mean_val = np.mean(series.values(copy=False), axis=0)
        return self

    def predict(self, n: int, num_samples: int = 1, verbose: bool = False):
        super().predict(n, num_samples)
<<<<<<< HEAD
        forecast = np.tile(self.mean_val, (1, n))
=======
        forecast = np.tile(self.mean_val, (n, 1))
>>>>>>> b1c62917
        return self._build_forecast_series(forecast)


class NaiveSeasonal(LocalForecastingModel):
    def __init__(self, K: int = 1):
        """Naive Seasonal Model

        This model always predicts the value of `K` time steps ago.
        When `K=1`, this model predicts the last value of the training set.
        When `K>1`, it repeats the last `K` values of the training set.

        Parameters
        ----------
        K
            the number of last time steps of the training set to repeat
        """
        super().__init__()
        self.last_k_vals = None
        self.K = K

    @property
    def min_train_series_length(self):
        return max(self.K, 3)

    def __str__(self):
        return f"Naive seasonal model, with K={self.K}"

    def fit(self, series: TimeSeries):
        super().fit(series)

        raise_if_not(
            len(series) >= self.K,
            f"The time series requires at least K={self.K} points",
            logger,
        )
        self.last_k_vals = series.values(copy=False)[-self.K :, :]
        return self

    def predict(self, n: int, num_samples: int = 1, verbose: bool = False):
        super().predict(n, num_samples)
        forecast = np.array([self.last_k_vals[i % self.K, :] for i in range(n)])
        return self._build_forecast_series(forecast)

    @property
    def extreme_lags(self):
        return (-self.K, 1, None, None, None)


class NaiveDrift(LocalForecastingModel):
    def __init__(self):
        """Naive Drift Model

        This model fits a line between the first and last point of the training series,
        and extends it in the future. For a training series of length :math:`T`, we have:

        .. math:: \\hat{y}_{T+h} = y_T + h\\left( \\frac{y_T - y_1}{T - 1} \\right)
        """
        super().__init__()

    def __str__(self):
        return "Naive drift model"

    def fit(self, series: TimeSeries):
        super().fit(series)
        assert series.n_samples == 1, "This model expects deterministic time series"

        series = self.training_series
        return self

    def predict(self, n: int, num_samples: int = 1, verbose: bool = False):
        super().predict(n, num_samples)
        first, last = (
            self.training_series.first_values(),
            self.training_series.last_values(),
        )
        slope = (last - first) / (len(self.training_series) - 1)
        last_value = last + slope * n
        forecast = np.linspace(last, last_value, num=n + 1)[1:]
        return self._build_forecast_series(forecast)


class NaiveEnsembleModel(EnsembleModel):
    def __init__(
        self, models: Union[List[LocalForecastingModel], List[GlobalForecastingModel]]
    ):
        """Naive combination model

        Naive implementation of `EnsembleModel`
        Returns the average of all predictions of the constituent models
        """
        super().__init__(models)

    def fit(
        self,
        series: Union[TimeSeries, Sequence[TimeSeries]],
        past_covariates: Optional[Union[TimeSeries, Sequence[TimeSeries]]] = None,
        future_covariates: Optional[Union[TimeSeries, Sequence[TimeSeries]]] = None,
    ):

        super().fit(
            series=series,
            past_covariates=past_covariates,
            future_covariates=future_covariates,
        )
        for model in self.models:
            if self.is_global_ensemble:
                kwargs = dict(series=series)
                if model.supports_past_covariates:
                    kwargs["past_covariates"] = past_covariates
                if model.supports_future_covariates:
                    kwargs["future_covariates"] = future_covariates
                model.fit(**kwargs)
            else:
                model.fit(series=series)

        return self

    def ensemble(
        self,
        predictions: Union[TimeSeries, Sequence[TimeSeries]],
        series: Optional[Sequence[TimeSeries]] = None,
    ) -> Union[TimeSeries, Sequence[TimeSeries]]:
        if isinstance(predictions, Sequence):
            return [
                TimeSeries.from_series(
                    p.pd_dataframe(copy=False).sum(axis=1) / len(self.models),
                    static_covariates=p.static_covariates,
                )
                for p in predictions
            ]
        else:
            return TimeSeries.from_series(
                predictions.pd_dataframe(copy=False).sum(axis=1) / len(self.models),
                static_covariates=predictions.static_covariates,
            )<|MERGE_RESOLUTION|>--- conflicted
+++ resolved
@@ -41,11 +41,7 @@
 
     def predict(self, n: int, num_samples: int = 1, verbose: bool = False):
         super().predict(n, num_samples)
-<<<<<<< HEAD
-        forecast = np.tile(self.mean_val, (1, n))
-=======
         forecast = np.tile(self.mean_val, (n, 1))
->>>>>>> b1c62917
         return self._build_forecast_series(forecast)
 
 
